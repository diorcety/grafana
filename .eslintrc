{
  "extends": ["@grafana/eslint-config"],
  "root": true,
  "plugins": ["@emotion", "lodash", "jest", "import", "jsx-a11y", "@grafana"],
  "settings": {
    "import/internal-regex": "^(app/)|(@grafana)",
    "import/external-module-folders": ["node_modules", ".yarn"]
  },
  "rules": {
    "@grafana/no-border-radius-literal": "error",
    "react/prop-types": "off",
    // need to ignore emotion's `css` prop, see https://github.com/jsx-eslint/eslint-plugin-react/blob/master/docs/rules/no-unknown-property.md#rule-options
    "react/no-unknown-property": ["error", { "ignore": ["css"] }],
    "@emotion/jsx-import": "error",
    "lodash/import-scope": [2, "member"],
    "jest/no-focused-tests": "error",
    "import/order": [
      "error",
      {
        "groups": [["builtin", "external"], "internal", "parent", "sibling", "index"],
        "newlines-between": "always",
        "alphabetize": { "order": "asc" }
      }
    ],
    "no-restricted-imports": [
      "error",
      {
        "paths": [
          {
            "name": "react-redux",
            "importNames": ["useDispatch", "useSelector"],
            "message": "Please import from app/types instead."
          },
          {
            "name": "react-i18next",
            "importNames": ["Trans", "t"],
            "message": "Please import from app/core/internationalization instead"
          },
          {
            "name": "@grafana/e2e",
            "message": "@grafana/e2e is deprecated. Please import from ./e2e/utils instead"
          }
        ]
      }
    ],

    // Use typescript's no-redeclare for compatibility with overrides
    "no-redeclare": "off",
    "@typescript-eslint/no-redeclare": ["error"]
  },
  "overrides": [
    {
      "files": ["packages/grafana-ui/src/components/uPlot/**/*.{ts,tsx}"],
      "rules": {
        "react-hooks/rules-of-hooks": "off",
        "react-hooks/exhaustive-deps": "off"
      }
    },
    {
      "files": ["packages/grafana-ui/src/components/ThemeDemos/**/*.{ts,tsx}"],
      "rules": {
        "@emotion/jsx-import": "off",
        "react/jsx-uses-react": "off",
        "react/react-in-jsx-scope": "off"
      }
    },
    {
      "files": ["public/dashboards/scripted*.js"],
      "rules": {
        "no-redeclare": "error",
        "@typescript-eslint/no-redeclare": "off"
      }
    },
    {
      "extends": ["plugin:jsx-a11y/recommended"],
      "files": ["**/*.tsx"],
      "excludedFiles": ["**/*.{spec,test}.tsx"],
      "rules": {
        // rules marked "off" are those left in the recommended preset we need to fix
        // we should remove the corresponding line and fix them one by one
        // any marked "error" contain specific overrides we'll need to keep
        "jsx-a11y/no-autofocus": [
          "error",
          {
            "ignoreNonDOM": true
          }
        ],
        "jsx-a11y/label-has-associated-control": [
          "error",
          {
            "controlComponents": ["NumberInput"],
            "depth": 2
          }
        ]
      }
    },
    {
      "files": [
        "public/app/plugins/datasource/azuremonitor/*.{ts,tsx}",
        "public/app/plugins/datasource/azuremonitor/**/*.{ts,tsx}",
        "public/app/plugins/datasource/cloud-monitoring/*.{ts,tsx}",
        "public/app/plugins/datasource/cloud-monitoring/**/*.{ts,tsx}",
        "public/app/plugins/datasource/elasticsearch/*.{ts,tsx}",
        "public/app/plugins/datasource/elasticsearch/**/*.{ts,tsx}",
        "public/app/plugins/datasource/grafana-postgresql-datasource/*.{ts,tsx}",
        "public/app/plugins/datasource/grafana-postgresql-datasource/**/*.{ts,tsx}",
        "public/app/plugins/datasource/grafana-pyroscope-datasource/*.{ts,tsx}",
        "public/app/plugins/datasource/grafana-pyroscope-datasource/**/*.{ts,tsx}",
        "public/app/plugins/datasource/grafana-testdata-datasource/*.{ts,tsx}",
        "public/app/plugins/datasource/grafana-testdata-datasource/**/*.{ts,tsx}",
        "public/app/plugins/datasource/jaeger/*.{ts,tsx}",
        "public/app/plugins/datasource/jaeger/**/*.{ts,tsx}",
        "public/app/plugins/datasource/loki/*.{ts,tsx}",
        "public/app/plugins/datasource/loki/**/*.{ts,tsx}",
        "public/app/plugins/datasource/mysql/*.{ts,tsx}",
        "public/app/plugins/datasource/mysql/**/*.{ts,tsx}",
        "public/app/plugins/datasource/parca/*.{ts,tsx}",
        "public/app/plugins/datasource/parca/**/*.{ts,tsx}",
        "public/app/plugins/datasource/tempo/*.{ts,tsx}",
<<<<<<< HEAD
        "public/app/plugins/datasource/tempo/**/*.{ts,tsx}"
=======
        "public/app/plugins/datasource/tempo/**/*.{ts,tsx}",
        "public/app/plugins/datasource/loki/*.{ts,tsx}",
        "public/app/plugins/datasource/loki/**/*.{ts,tsx}",
        "public/app/plugins/datasource/elasticsearch/*.{ts,tsx}",
        "public/app/plugins/datasource/elasticsearch/**/*.{ts,tsx}",
        "public/app/plugins/datasource/cloudwatch/*.{ts,tsx}",
        "public/app/plugins/datasource/cloudwatch/**/*.{ts,tsx}",
        "public/app/plugins/datasource/zipkin/*.{ts,tsx}",
        "public/app/plugins/datasource/zipkin/**/*.{ts,tsx}"
>>>>>>> 604e02be
      ],
      "settings": {
        "import/resolver": {
          "node": {
            "extensions": [".ts", ".tsx"]
          }
        }
      },
      "rules": {
        "import/no-restricted-paths": [
          "error",
          {
            "zones": [
              {
                "target": "./public/app/plugins",
                "from": "./public",
                "except": ["./app/plugins"],
                "message": "Core plugins are not allowed to depend on Grafana core packages"
              }
            ]
          }
        ]
      }
    }
  ]
}<|MERGE_RESOLUTION|>--- conflicted
+++ resolved
@@ -117,9 +117,6 @@
         "public/app/plugins/datasource/parca/*.{ts,tsx}",
         "public/app/plugins/datasource/parca/**/*.{ts,tsx}",
         "public/app/plugins/datasource/tempo/*.{ts,tsx}",
-<<<<<<< HEAD
-        "public/app/plugins/datasource/tempo/**/*.{ts,tsx}"
-=======
         "public/app/plugins/datasource/tempo/**/*.{ts,tsx}",
         "public/app/plugins/datasource/loki/*.{ts,tsx}",
         "public/app/plugins/datasource/loki/**/*.{ts,tsx}",
@@ -129,7 +126,6 @@
         "public/app/plugins/datasource/cloudwatch/**/*.{ts,tsx}",
         "public/app/plugins/datasource/zipkin/*.{ts,tsx}",
         "public/app/plugins/datasource/zipkin/**/*.{ts,tsx}"
->>>>>>> 604e02be
       ],
       "settings": {
         "import/resolver": {
