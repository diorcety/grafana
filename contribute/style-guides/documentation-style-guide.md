--- conflicted
+++ resolved
@@ -87,15 +87,17 @@
 
 Grafana products has some words, abbreviations, and slang particular to this discourse community.
 
-<<<<<<< HEAD
+#### data source
+
+Two words, not one
+
+**Exceptions:**
+* "datasource" used as an identifier
+* "datasource" in a URL
 * "Open source" should be hyphenated when used as an adjective, e.g. *open-source software*. The open form should be preferred when used as a noun, e.g. *Grafana is open source*.
 * Use "data source" instead of "datasource" unless used as an identifier, in code, or as part of a URL.
 * Spell out "repository" and avoid the shorter "repo."
 * Use "Unix" as the preferred spelling (as opposed to "UNIX", or "unix") when referring to the family of operating systems.
-=======
-**Exceptions:**
-* "datasource" used as an identifier
-* "datasource" in a URL
 
 #### display (verb)
 
@@ -117,5 +119,4 @@
 **Examples**
 
 * Set up the workspace.
-* Initial setup might take five minutes.
->>>>>>> 651fac3e
+* Initial setup might take five minutes.