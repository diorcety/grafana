{
  "author": "Grafana Labs",
  "license": "AGPL-3.0-only",
  "private": true,
  "name": "grafana",
  "version": "10.1.0-pre",
  "repository": "github:grafana/grafana",
  "scripts": {
    "build": "yarn i18n:compile && NODE_ENV=production webpack --progress --config scripts/webpack/webpack.prod.js",
    "build:nominify": "yarn run build --env noMinify=1",
    "dev": "yarn i18n:compile && NODE_ENV=dev webpack --progress --color --config scripts/webpack/webpack.dev.js",
    "e2e": "./e2e/start-and-run-suite",
    "e2e:debug": "./e2e/start-and-run-suite debug",
    "e2e:dev": "./e2e/start-and-run-suite dev",
    "e2e:benchmark:live": "./e2e/start-and-run-suite benchmark live",
    "e2e:enterprise": "./e2e/start-and-run-suite enterprise",
    "e2e:enterprise:dev": "./e2e/start-and-run-suite enterprise dev",
    "e2e:enterprise:debug": "./e2e/start-and-run-suite enterprise debug",
    "test": "jest --notify --watch",
    "test:coverage": "jest --coverage",
    "test:coverage:changes": "jest --coverage --changedSince=origin/main",
    "test:accessibility-report": "./scripts/generate-a11y-report.sh",
    "lint": "yarn run lint:ts && yarn run lint:sass",
    "lint:ts": "eslint . --ext .js,.tsx,.ts --cache",
    "lint:sass": "yarn stylelint '{public/sass,packages}/**/*.scss' --cache",
    "test:ci": "yarn i18n:compile && mkdir -p reports/junit && JEST_JUNIT_OUTPUT_DIR=reports/junit jest --ci --reporters=default --reporters=jest-junit -w ${TEST_MAX_WORKERS:-100%}",
    "lint:fix": "yarn lint:ts --fix",
    "packages:build": "lerna run build --ignore @grafana-plugins/input-datasource",
    "packages:clean": "rimraf ./npm-artifacts && lerna run clean --parallel",
    "packages:prepare": "lerna version --no-push --no-git-tag-version --force-publish --exact",
    "packages:pack": "mkdir -p ./npm-artifacts && lerna exec --no-private -- yarn pack --out \"../../npm-artifacts/%s-%v.tgz\"",
    "packages:typecheck": "lerna run typecheck",
    "precommit": "yarn run lint-staged",
    "prettier:check": "prettier --check --list-different=false --loglevel=warn \"**/*.{ts,tsx,scss,md,mdx}\"",
    "prettier:checkDocs": "prettier --check --list-different=false --loglevel=warn \"docs/**/*.md\" \"*.md\" \"packages/**/*.{ts,tsx,scss,md,mdx}\"",
    "prettier:write": "prettier --list-different \"**/*.{js,ts,tsx,scss,md,mdx}\" --write",
    "start": "yarn themes:generate && yarn dev --watch",
    "start:noTsCheck": "yarn start --env noTsCheck=1",
    "stats": "webpack --mode production --config scripts/webpack/webpack.prod.js --profile --json > compilation-stats.json",
    "storybook": "yarn workspace @grafana/ui storybook --ci",
    "storybook:build": "yarn workspace @grafana/ui storybook:build",
    "themes:generate": "esbuild --target=es6 ./scripts/cli/generateSassVariableFiles.ts --bundle --platform=node --tsconfig=./scripts/cli/tsconfig.json | node",
    "typecheck": "tsc --noEmit && yarn run packages:typecheck",
    "plugins:build-bundled": "find plugins-bundled -name package.json -not -path '*/node_modules/*' -execdir yarn build \\;",
    "watch": "yarn start -d watch,start core:start --watchTheme",
    "ci:test-frontend": "yarn run test:ci",
    "postinstall": "husky install",
    "i18n:clean": "rimraf public/locales/en-US/grafana.json",
    "i18n:extract": "yarn i18n:clean && yarn run i18next -c public/locales/i18next-parser.config.js 'public/**/*.{tsx,ts}' 'packages/grafana-ui/**/*.{tsx,ts}' && node ./public/locales/psuedo.js",
    "i18n:compile": "echo 'no i18n compile yet, all good'",
    "betterer": "betterer",
    "betterer:merge": "betterer merge",
    "betterer:stats": "ts-node --transpile-only --project ./scripts/cli/tsconfig.json ./scripts/cli/reportBettererStats.ts",
    "betterer:issues": "ts-node --transpile-only --project ./scripts/cli/tsconfig.json ./scripts/cli/generateBettererIssues.ts"
  },
  "grafana": {
    "whatsNewUrl": "https://grafana.com/docs/grafana/next/whatsnew/whats-new-in-v10-0/",
    "releaseNotesUrl": "https://grafana.com/docs/grafana/next/release-notes/"
  },
  "lint-staged": {
    "*.{ts,tsx}": [
      "betterer precommit"
    ],
    "*.{js,ts,tsx}": [
      "eslint --ext .js,.tsx,.ts --cache --fix",
      "prettier --write"
    ],
    "*.{json,scss,md,mdx}": [
      "prettier --write"
    ],
    "*pkg/**/*.go": [
      "gofmt -w -s"
    ],
    "*kinds/**/*.cue": [
      "make fix-cue"
    ],
    "*public/app/plugins/**/**/*.cue": [
      "make fix-cue"
    ]
  },
  "devDependencies": {
    "@babel/core": "7.22.1",
    "@babel/plugin-proposal-class-properties": "7.18.6",
    "@babel/plugin-proposal-nullish-coalescing-operator": "7.18.6",
    "@babel/plugin-proposal-object-rest-spread": "7.20.7",
    "@babel/plugin-proposal-optional-chaining": "7.21.0",
    "@babel/plugin-syntax-dynamic-import": "7.8.3",
    "@babel/plugin-transform-react-constant-elements": "7.22.3",
    "@babel/plugin-transform-runtime": "7.22.4",
    "@babel/plugin-transform-typescript": "7.22.3",
    "@babel/preset-env": "7.22.4",
    "@babel/preset-react": "7.22.3",
    "@babel/preset-typescript": "7.22.5",
    "@babel/runtime": "7.22.3",
    "@betterer/betterer": "5.4.0",
    "@betterer/cli": "5.4.0",
    "@betterer/eslint": "5.4.0",
    "@betterer/regexp": "5.4.0",
    "@emotion/eslint-plugin": "11.10.0",
    "@grafana/e2e": "workspace:*",
    "@grafana/eslint-config": "5.1.0",
    "@grafana/eslint-plugin": "link:./packages/grafana-eslint-rules",
    "@grafana/toolkit": "workspace:*",
    "@grafana/tsconfig": "^1.3.0-rc1",
    "@pmmmwh/react-refresh-webpack-plugin": "0.5.10",
    "@react-types/button": "3.7.1",
    "@react-types/menu": "3.9.1",
    "@react-types/overlays": "3.7.2",
    "@react-types/shared": "3.18.1",
    "@rtsao/plugin-proposal-class-properties": "7.0.1-patch.1",
    "@swc/core": "1.3.38",
    "@swc/helpers": "0.4.14",
    "@testing-library/dom": "9.3.0",
    "@testing-library/jest-dom": "5.16.5",
    "@testing-library/react": "14.0.0",
    "@testing-library/user-event": "14.4.3",
    "@types/angular": "1.8.4",
    "@types/angular-route": "1.7.2",
    "@types/chance": "^1.1.3",
    "@types/common-tags": "^1.8.0",
    "@types/d3": "7.4.0",
    "@types/d3-force": "^3.0.0",
    "@types/d3-scale-chromatic": "3.0.0",
    "@types/debounce-promise": "3.1.6",
    "@types/eslint": "8.21.1",
    "@types/file-saver": "2.0.5",
    "@types/glob": "^8.0.0",
    "@types/google.analytics": "^0.0.42",
    "@types/gtag.js": "^0.0.12",
    "@types/history": "4.7.11",
    "@types/hoist-non-react-statics": "3.3.1",
    "@types/jest": "29.2.3",
    "@types/jquery": "3.5.16",
    "@types/js-yaml": "^4.0.5",
    "@types/jsurl": "^1.2.28",
    "@types/lodash": "4.14.191",
    "@types/logfmt": "^1.2.3",
    "@types/marked": "^4",
    "@types/mousetrap": "1.6.11",
    "@types/node": "18.16.16",
    "@types/ol-ext": "npm:@siedlerchr/types-ol-ext@3.2.0",
    "@types/papaparse": "5.3.7",
    "@types/pluralize": "^0.0.29",
    "@types/prismjs": "1.26.0",
    "@types/react": "18.0.28",
    "@types/react-beautiful-dnd": "13.1.3",
    "@types/react-dom": "18.0.11",
    "@types/react-grid-layout": "1.3.2",
    "@types/react-highlight-words": "0.16.4",
    "@types/react-redux": "7.1.25",
    "@types/react-router-dom": "5.3.3",
    "@types/react-table": "7.7.14",
    "@types/react-test-renderer": "18.0.0",
    "@types/react-transition-group": "4.4.5",
    "@types/react-virtualized-auto-sizer": "1.0.1",
    "@types/react-window": "1.8.5",
    "@types/react-window-infinite-loader": "^1",
    "@types/redux-mock-store": "1.0.3",
    "@types/semver": "7.3.13",
    "@types/slate": "0.47.11",
    "@types/slate-plain-serializer": "0.7.2",
    "@types/slate-react": "0.22.9",
    "@types/testing-library__jest-dom": "5.14.5",
    "@types/tinycolor2": "1.4.3",
    "@types/uuid": "9.0.1",
    "@types/yargs": "17.0.22",
    "@typescript-eslint/eslint-plugin": "5.42.0",
    "@typescript-eslint/parser": "5.42.0",
    "autoprefixer": "10.4.13",
    "babel-jest": "29.3.1",
    "babel-loader": "9.1.2",
    "babel-plugin-angularjs-annotate": "0.10.0",
    "babel-plugin-macros": "3.1.0",
    "blob-polyfill": "7.0.20220408",
    "browserslist": "^4.21.4",
    "chance": "^1.0.10",
    "codeowners": "^5.1.1",
    "copy-webpack-plugin": "11.0.0",
    "css-loader": "6.8.1",
    "css-minimizer-webpack-plugin": "4.2.2",
<<<<<<< HEAD
    "cypress": "12.13.0",
    "esbuild": "0.17.19",
=======
    "cypress": "9.5.1",
    "esbuild": "0.18.6",
>>>>>>> 3bf8dc13
    "esbuild-loader": "3.0.1",
    "esbuild-plugin-browserslist": "^0.7.0",
    "eslint": "8.34.0",
    "eslint-config-prettier": "8.6.0",
    "eslint-plugin-import": "^2.26.0",
    "eslint-plugin-jest": "27.2.1",
    "eslint-plugin-jsdoc": "40.0.1",
    "eslint-plugin-jsx-a11y": "6.7.1",
    "eslint-plugin-lodash": "7.4.0",
    "eslint-plugin-react": "7.32.2",
    "eslint-plugin-react-hooks": "4.6.0",
    "eslint-webpack-plugin": "4.0.0",
    "expose-loader": "4.0.0",
    "fork-ts-checker-webpack-plugin": "8.0.0",
    "glob": "9.2.1",
    "html-loader": "4.2.0",
    "html-webpack-plugin": "5.5.0",
    "http-server": "14.1.1",
    "husky": "8.0.3",
    "i18next-parser": "6.6.0",
    "jest": "29.3.1",
    "jest-canvas-mock": "2.4.0",
    "jest-date-mock": "1.0.8",
    "jest-environment-jsdom": "29.3.1",
    "jest-fail-on-console": "3.0.2",
    "jest-junit": "15.0.0",
    "jest-matcher-utils": "29.3.1",
    "lerna": "5.5.4",
    "lint-staged": "13.1.2",
    "mini-css-extract-plugin": "2.7.2",
    "msw": "1.1.0",
    "mutationobserver-shim": "0.3.7",
    "ngtemplate-loader": "2.1.0",
    "node-notifier": "10.0.1",
    "postcss": "8.4.21",
    "postcss-loader": "7.0.2",
    "postcss-reporter": "7.0.5",
    "postcss-scss": "4.0.6",
    "prettier": "2.8.4",
    "react-refresh": "0.14.0",
    "react-select-event": "5.5.1",
    "react-simple-compat": "1.2.3",
    "react-test-renderer": "18.2.0",
    "redux-mock-store": "1.5.4",
    "rimraf": "4.4.0",
    "rudder-sdk-js": "2.25.0",
    "sass": "1.58.3",
    "sass-loader": "13.2.0",
    "sinon": "15.0.1",
    "style-loader": "3.3.1",
    "stylelint": "15.2.0",
    "stylelint-config-prettier": "9.0.5",
    "stylelint-config-sass-guidelines": "9.0.1",
    "terser-webpack-plugin": "5.3.6",
    "testing-library-selector": "0.2.1",
    "ts-jest": "29.0.5",
    "ts-loader": "9.3.1",
    "ts-node": "10.9.1",
    "typescript": "4.8.4",
    "wait-on": "7.0.1",
    "webpack": "5.76.0",
    "webpack-bundle-analyzer": "4.8.0",
    "webpack-cli": "5.0.1",
    "webpack-dev-server": "4.11.1",
    "webpack-manifest-plugin": "5.0.0",
    "webpack-merge": "5.8.0",
    "yargs": "^17.5.1"
  },
  "dependencies": {
    "@daybrush/utils": "1.13.0",
    "@emotion/css": "11.10.6",
    "@emotion/react": "11.10.6",
    "@glideapps/glide-data-grid": "^5.2.1",
    "@grafana/aws-sdk": "0.0.44",
    "@grafana/data": "workspace:*",
    "@grafana/e2e-selectors": "workspace:*",
    "@grafana/experimental": "1.4.2",
    "@grafana/faro-core": "1.1.0",
    "@grafana/faro-web-sdk": "1.1.0",
    "@grafana/google-sdk": "0.1.1",
    "@grafana/lezer-logql": "0.1.5",
    "@grafana/monaco-logql": "^0.0.7",
    "@grafana/runtime": "workspace:*",
    "@grafana/scenes": "^0.15.0",
    "@grafana/schema": "workspace:*",
    "@grafana/ui": "workspace:*",
    "@kusto/monaco-kusto": "^7.4.0",
    "@leeoniya/ufuzzy": "1.0.6",
    "@lezer/common": "1.0.2",
    "@lezer/highlight": "1.1.3",
    "@lezer/lr": "1.3.3",
    "@locker/near-membrane-dom": "^0.12.15",
    "@locker/near-membrane-shared": "^0.12.15",
    "@locker/near-membrane-shared-dom": "^0.12.15",
    "@opentelemetry/api": "1.4.0",
    "@opentelemetry/exporter-collector": "0.25.0",
    "@opentelemetry/semantic-conventions": "1.14.0",
    "@popperjs/core": "2.11.6",
    "@prometheus-io/lezer-promql": "^0.37.0-rc.1",
    "@pyroscope/flamegraph": "^0.35.5",
    "@react-aria/button": "3.7.1",
    "@react-aria/dialog": "3.5.1",
    "@react-aria/focus": "3.12.0",
    "@react-aria/interactions": "3.15.0",
    "@react-aria/menu": "3.9.0",
    "@react-aria/overlays": "3.14.0",
    "@react-aria/utils": "3.16.0",
    "@react-stately/collections": "3.7.0",
    "@react-stately/menu": "3.5.1",
    "@react-stately/tree": "3.6.0",
    "@reduxjs/toolkit": "1.9.3",
    "@remix-run/router": "^1.5.0",
    "@testing-library/react-hooks": "^8.0.1",
    "@types/react-resizable": "3.0.3",
    "@types/trusted-types": "2.0.3",
    "@types/webpack-env": "1.18.0",
    "@visx/event": "3.0.1",
    "@visx/gradient": "3.0.0",
    "@visx/group": "3.0.0",
    "@visx/scale": "3.0.0",
    "@visx/shape": "3.0.0",
    "@visx/tooltip": "3.1.2",
    "@welldone-software/why-did-you-render": "7.0.1",
    "angular": "1.8.3",
    "angular-bindonce": "0.3.1",
    "angular-route": "1.8.3",
    "angular-sanitize": "1.8.3",
    "ansicolor": "1.1.100",
    "app": "link:./public/app",
    "baron": "3.0.3",
    "brace": "0.11.1",
    "calculate-size": "1.1.1",
    "centrifuge": "3.1.0",
    "classnames": "2.3.2",
    "combokeys": "^3.0.0",
    "comlink": "4.4.1",
    "common-tags": "1.8.2",
    "core-js": "3.31.0",
    "d3": "7.8.2",
    "d3-force": "3.0.0",
    "d3-scale-chromatic": "3.0.0",
    "dangerously-set-html-content": "1.0.9",
    "date-fns": "2.30.0",
    "debounce-promise": "3.1.2",
    "emotion": "11.0.0",
    "eventemitter3": "5.0.0",
    "fast-deep-equal": "^3.1.3",
    "fast-json-patch": "3.1.1",
    "file-saver": "2.0.5",
    "framework-utils": "^1.1.0",
    "history": "4.10.1",
    "hoist-non-react-statics": "3.3.2",
    "i18next": "^22.0.0",
    "immer": "9.0.19",
    "immutable": "4.2.4",
    "jquery": "3.6.3",
    "js-yaml": "^4.1.0",
    "json-markup": "^1.1.0",
    "json-source-map": "0.6.1",
    "jsurl": "^0.1.5",
    "kbar": "0.1.0-beta.40",
    "lodash": "4.17.21",
    "logfmt": "^1.3.2",
    "lru-cache": "7.17.0",
    "lru-memoize": "^1.1.0",
    "marked": "^4.3.0",
    "memoize-one": "6.0.0",
    "moment": "2.29.4",
    "moment-timezone": "0.5.41",
    "monaco-editor": "0.34.0",
    "monaco-promql": "1.7.4",
    "mousetrap": "1.6.5",
    "mousetrap-global-bind": "1.1.0",
    "moveable": "0.43.1",
    "ol": "7.2.2",
    "ol-ext": "4.0.6",
    "papaparse": "5.3.2",
    "pluralize": "^8.0.0",
    "prismjs": "1.29.0",
    "prop-types": "15.8.1",
    "pseudoizer": "^0.1.0",
    "rc-cascader": "3.10.2",
    "rc-drawer": "6.1.3",
    "rc-slider": "10.1.1",
    "rc-time-picker": "3.7.3",
    "rc-tree": "5.7.2",
    "re-resizable": "6.9.9",
    "react": "18.2.0",
    "react-awesome-query-builder": "5.4.0",
    "react-beautiful-dnd": "13.1.1",
    "react-diff-viewer": "^3.1.1",
    "react-dom": "18.2.0",
    "react-draggable": "4.4.5",
    "react-dropzone": "^14.2.3",
    "react-enable": "^3.1.0",
    "react-grid-layout": "1.3.4",
    "react-highlight-words": "0.20.0",
    "react-hook-form": "7.5.3",
    "react-i18next": "^12.0.0",
    "react-inlinesvg": "3.0.2",
    "react-loading-skeleton": "3.3.1",
    "react-moveable": "0.46.1",
    "react-popper": "2.3.0",
    "react-popper-tooltip": "4.4.2",
    "react-redux": "7.2.6",
    "react-resizable": "3.0.4",
    "react-responsive-carousel": "^3.2.23",
    "react-router-dom": "5.3.3",
    "react-router-dom-v5-compat": "^6.10.0",
    "react-select": "5.7.0",
    "react-split-pane": "0.1.92",
    "react-table": "7.8.0",
    "react-transition-group": "4.4.5",
    "react-use": "17.4.0",
    "react-virtual": "2.10.4",
    "react-virtualized-auto-sizer": "1.0.7",
    "react-window": "1.8.8",
    "react-window-infinite-loader": "1.0.8",
    "redux": "4.2.1",
    "redux-thunk": "2.4.2",
    "regenerator-runtime": "0.13.11",
    "reselect": "4.1.7",
    "rxjs": "7.8.0",
    "sass": "link:./public/sass",
    "selecto": "1.22.0",
    "semver": "7.3.8",
    "slate": "0.47.9",
    "slate-plain-serializer": "0.7.13",
    "slate-react": "0.22.10",
    "sql-formatter-plus": "^1.3.6",
    "symbol-observable": "4.0.0",
    "test": "link:./public/test",
    "tether-drop": "https://github.com/torkelo/drop",
    "tinycolor2": "1.6.0",
    "tslib": "2.5.0",
    "tween-functions": "^1.2.0",
    "uplot": "1.6.24",
    "uuid": "9.0.0",
    "vendor": "link:./public/vendor",
    "visjs-network": "4.25.0",
    "whatwg-fetch": "3.6.2",
    "xlsx": "https://cdn.sheetjs.com/xlsx-0.19.1/xlsx-0.19.1.tgz"
  },
  "resolutions": {
    "underscore": "1.13.6",
    "@types/slate": "0.47.11",
    "@rushstack/rig-package": "0.3.18",
    "@rushstack/ts-command-line": "4.14.0",
    "ngtemplate-loader/loader-utils": "^2.0.0",
    "trim": "0.0.3",
    "slate-dev-environment@^0.2.2": "patch:slate-dev-environment@npm:0.2.5#.yarn/patches/slate-dev-environment-npm-0.2.5-9aeb7da7b5.patch",
    "react-split-pane@0.1.92": "patch:react-split-pane@npm:0.1.92#.yarn/patches/react-split-pane-npm-0.1.92-93dbf51dff.patch",
    "@storybook/blocks@7.0.10": "patch:@storybook/blocks@npm%3A7.0.10#./.yarn/patches/@storybook-blocks-npm-7.0.10-b101e8dcba.patch"
  },
  "workspaces": {
    "packages": [
      "packages/*",
      "plugins-bundled/internal/*"
    ]
  },
  "engines": {
    "node": ">= 18"
  },
  "packageManager": "yarn@3.6.0"
}<|MERGE_RESOLUTION|>--- conflicted
+++ resolved
@@ -178,13 +178,8 @@
     "copy-webpack-plugin": "11.0.0",
     "css-loader": "6.8.1",
     "css-minimizer-webpack-plugin": "4.2.2",
-<<<<<<< HEAD
     "cypress": "12.13.0",
-    "esbuild": "0.17.19",
-=======
-    "cypress": "9.5.1",
     "esbuild": "0.18.6",
->>>>>>> 3bf8dc13
     "esbuild-loader": "3.0.1",
     "esbuild-plugin-browserslist": "^0.7.0",
     "eslint": "8.34.0",
