--- conflicted
+++ resolved
@@ -24,57 +24,8 @@
       </div>
     </div>
   </div>
-<<<<<<< HEAD
 
   <div ng-show="editor.index == 1">
-=======
-  <div ng-if="editor.index == 1">
-    <div class="row-fluid">
-      <h4>Index Settings</h4>
-      <div ng-show="dashboard.current.index.interval != 'none'" class="row-fluid">
-         <div class="span12">
-          <p class="small">
-            Time stamped indices use your selected time range to create a list of
-            indices that match a specified timestamp pattern. This can be very
-            efficient for some data sets (eg, logs) For example, to match the
-            default logstash index pattern you might use
-            <code>[logstash-]YYYY.MM.DD</code>. The [] in "[logstash-]" are
-            important as they instruct Kibana not to treat those letters as a
-            pattern.
-            Please also note that indices should rollover at midnight <strong>UTC</strong>.
-          </p>
-          <p class="small">
-            See <a href="http://momentjs.com/docs/#/displaying/format/">http://momentjs.com/docs/#/displaying/format/</a>
-            for documentation on date formatting.
-          </p>
-         </div>
-      </div>
-    </div>
-    <div class="row-fluid">
-      <div class="span2">
-        <h6>Timestamping</h6><select class="input-small" ng-model="dashboard.current.index.interval" ng-options="f for f in ['none','hour','day','week','month','year']"></select>
-      </div>
-      <div class="span4" ng-show="dashboard.current.index.interval != 'none'">
-        <h6>Index pattern <small>Absolutes in []</small></h6>
-        <input type="text" class="input-medium" ng-model="dashboard.current.index.pattern">
-      </div>
-      <div class="span2" ng-show="dashboard.current.index.interval != 'none'">
-        <h6>Failover <i class="icon-question-sign" bs-tooltip="'If no indices match the pattern, failover to default index *NOT RECOMMENDED*'"></i></h6>
-        <input type="checkbox" ng-model="dashboard.current.failover" ng-checked="dashboard.current.failover" />
-      </div>
-      <div class="span4" ng-show="dashboard.current.failover || dashboard.current.index.interval == 'none'">
-        <h6>Default Index <small ng-show="dashboard.current.index.interval != 'none'">If index not found</small></h6>
-        <input type="text" class="input-medium" ng-model="dashboard.current.index.default">
-      </div>
-      <div class="span2">
-        <h6>Preload Fields <i class="icon-question-sign" bs-tooltip="'Preload available fields for the purpose of autocomplete. Turn this off if you have many fields'"></i></h6>
-        <input type="checkbox" ng-model="dashboard.current.index.warm_fields" ng-checked="dashboard.current.index.warm_fields" />
-      </div>
-    </div>
-  </div>
-
-  <div ng-if="editor.index == 2">
->>>>>>> 4ce88ee7
     <div class="row-fluid">
       <div class="span12">
         <table class="table table-condensed table-striped">
@@ -110,11 +61,7 @@
     </div>
   </div>
 
-<<<<<<< HEAD
   <div ng-show="editor.index == 2">
-=======
-  <div ng-if="editor.index == 3">
->>>>>>> 4ce88ee7
     <h5>Pulldowns</h5>
     <div class="row-fluid">
       <div class="span2" ng-repeat="pulldown in dashboard.current.pulldowns">
@@ -126,11 +73,7 @@
     </div>
   </div>
 
-<<<<<<< HEAD
   <div ng-show="editor.index == 2" ng-controller="dashLoader">
-=======
-  <div ng-if="editor.index == 3" ng-controller="dashLoader">
->>>>>>> 4ce88ee7
     <h5>Save to</h5>
     <div class="row-fluid">
       <div class="span2">
