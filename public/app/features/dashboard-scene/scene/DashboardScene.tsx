import * as H from 'history';

import { AppEvents, CoreApp, DataQueryRequest, NavIndex, NavModelItem, locationUtil } from '@grafana/data';
import { locationService } from '@grafana/runtime';
import {
  getUrlSyncManager,
  SceneFlexLayout,
  sceneGraph,
  SceneGridItem,
  SceneGridLayout,
  SceneGridRow,
  SceneObject,
  SceneObjectBase,
  SceneObjectState,
  sceneUtils,
  SceneVariable,
  SceneVariableDependencyConfigLike,
  VizPanel,
} from '@grafana/scenes';
import { Dashboard, DashboardLink } from '@grafana/schema';
import appEvents from 'app/core/app_events';
import { LS_PANEL_COPY_KEY } from 'app/core/constants';
import { getNavModel } from 'app/core/selectors/navModel';
import store from 'app/core/store';
import { getDashboardSrv } from 'app/features/dashboard/services/DashboardSrv';
import { DashboardModel, PanelModel } from 'app/features/dashboard/state';
import { dashboardWatcher } from 'app/features/live/dashboard/dashboardWatcher';
import { VariablesChanged } from 'app/features/variables/types';
import { DashboardDTO, DashboardMeta, SaveDashboardResponseDTO } from 'app/types';
import { ShowConfirmModalEvent } from 'app/types/events';

import { PanelEditor } from '../panel-edit/PanelEditor';
import { DashboardSceneChangeTracker } from '../saving/DashboardSceneChangeTracker';
import { SaveDashboardDrawer } from '../saving/SaveDashboardDrawer';
import { DashboardSceneRenderer } from '../scene/DashboardSceneRenderer';
import {
  buildGridItemForLibPanel,
  buildGridItemForPanel,
  transformSaveModelToScene,
} from '../serialization/transformSaveModelToScene';
import { gridItemToPanel } from '../serialization/transformSceneToSaveModel';
import { DecoratedRevisionModel } from '../settings/VersionsEditView';
import { DashboardEditView } from '../settings/utils';
import { historySrv } from '../settings/version-history';
import { DashboardModelCompatibilityWrapper } from '../utils/DashboardModelCompatibilityWrapper';
import { dashboardSceneGraph, getLibraryVizPanelFromVizPanel } from '../utils/dashboardSceneGraph';
import { djb2Hash } from '../utils/djb2Hash';
import { getDashboardUrl } from '../utils/urlBuilders';
import {
  NEW_PANEL_HEIGHT,
  NEW_PANEL_WIDTH,
  forceRenderChildren,
  getClosestVizPanel,
  getDefaultRow,
  getDefaultVizPanel,
  getPanelIdForVizPanel,
  getVizPanelKeyForPanelId,
  isPanelClone,
} from '../utils/utils';

import { AddLibraryPanelWidget } from './AddLibraryPanelWidget';
import { DashboardControls } from './DashboardControls';
import { DashboardSceneUrlSync } from './DashboardSceneUrlSync';
import { LibraryVizPanel } from './LibraryVizPanel';
import { PanelRepeaterGridItem } from './PanelRepeaterGridItem';
import { ViewPanelScene } from './ViewPanelScene';
import { setupKeyboardShortcuts } from './keyboardShortcuts';

export const PERSISTED_PROPS = ['title', 'description', 'tags', 'editable', 'graphTooltip', 'links', 'meta'];

export interface DashboardSceneState extends SceneObjectState {
  /** The title */
  title: string;
  /** The description */
  description?: string;
  /** Tags */
  tags?: string[];
  /** Links */
  links: DashboardLink[];
  /** Is editable */
  editable?: boolean;
  /** A uid when saved */
  uid?: string;
  /** @deprecated */
  id?: number | null;
  /** Layout of panels */
  body: SceneObject;
  /** NavToolbar actions */
  actions?: SceneObject[];
  /** Fixed row at the top of the canvas with for example variables and time range controls */
  controls?: DashboardControls;
  /** True when editing */
  isEditing?: boolean;
  /** True when user made a change */
  isDirty?: boolean;
  /** meta flags */
  meta: DashboardMeta;
  /** Version of the dashboard */
  version?: number;
  /** Panel to inspect */
  inspectPanelKey?: string;
  /** Panel to view in fullscreen */
  viewPanelScene?: ViewPanelScene;
  /** Edit view */
  editview?: DashboardEditView;
  /** Edit panel */
  editPanel?: PanelEditor;
  /** Scene object that handles the current drawer or modal */
  overlay?: SceneObject;
  /** True when a user copies a panel in the dashboard */
  hasCopiedPanel?: boolean;
  /** The dashboard doesn't have panels */
  isEmpty?: boolean;
}

export class DashboardScene extends SceneObjectBase<DashboardSceneState> {
  static listenToChangesInProps = PERSISTED_PROPS;
  static Component = DashboardSceneRenderer;

  /**
   * Handles url sync
   */
  protected _urlSync = new DashboardSceneUrlSync(this);
  /**
   * Get notified when variables change
   */
  protected _variableDependency = new DashboardVariableDependency();

  /**
   * State before editing started
   */
  private _initialState?: DashboardSceneState;
  /**
   * The save model which the scene was originally created from
   */
  private _initialSaveModel?: Dashboard;
  /**
   * Url state before editing started
   */
  private _initialUrlState?: H.Location;
  /**
   * Dashboard changes tracker
   */
  private _changeTracker: DashboardSceneChangeTracker;

  public constructor(state: Partial<DashboardSceneState>) {
    super({
      title: 'Dashboard',
      meta: {},
      editable: true,
      body: state.body ?? new SceneFlexLayout({ children: [] }),
      links: state.links ?? [],
      hasCopiedPanel: store.exists(LS_PANEL_COPY_KEY),
      ...state,
    });

    this._changeTracker = new DashboardSceneChangeTracker(this);

    this.addActivationHandler(() => this._activationHandler());
  }

  private _activationHandler() {
    let prevSceneContext = window.__grafanaSceneContext;

    window.__grafanaSceneContext = this;

    if (this.state.isEditing) {
      this._initialUrlState = locationService.getLocation();
      this._changeTracker.startTrackingChanges();
    }

    if (this.state.meta.isNew) {
      this.onEnterEditMode();
      this.setState({ isDirty: true });
    }

    if (!this.state.meta.isEmbedded && this.state.uid) {
      dashboardWatcher.watch(this.state.uid);
    }

    const clearKeyBindings = setupKeyboardShortcuts(this);
    const oldDashboardWrapper = new DashboardModelCompatibilityWrapper(this);

    // @ts-expect-error
    getDashboardSrv().setCurrent(oldDashboardWrapper);

    // Deactivation logic
    return () => {
      window.__grafanaSceneContext = prevSceneContext;
      clearKeyBindings();
      this._changeTracker.terminate();
      this.stopUrlSync();
      oldDashboardWrapper.destroy();
      dashboardWatcher.leave();
    };
  }

  public startUrlSync() {
    if (!this.state.meta.isEmbedded) {
      getUrlSyncManager().initSync(this);
    }
  }

  public stopUrlSync() {
    getUrlSyncManager().cleanUp(this);
  }

  public onEnterEditMode = () => {
    // Save this state
    this._initialState = sceneUtils.cloneSceneObjectState(this.state);
    this._initialUrlState = locationService.getLocation();

    // Switch to edit mode
    this.setState({ isEditing: true });

    // Propagate change edit mode change to children
    this.propagateEditModeChange();

    this._changeTracker.startTrackingChanges();
  };

  public saveCompleted(saveModel: Dashboard, result: SaveDashboardResponseDTO, folderUid?: string) {
    this._initialSaveModel = {
      ...saveModel,
      id: result.id,
      uid: result.uid,
      version: result.version,
    };

    this._changeTracker.stopTrackingChanges();
    this.setState({
      version: result.version,
      isDirty: false,
      uid: result.uid,
      id: result.id,
      meta: {
        ...this.state.meta,
        uid: result.uid,
        url: result.url,
        slug: result.slug,
        folderUid: folderUid,
      },
    });

    this._changeTracker.startTrackingChanges();
  }

  private propagateEditModeChange() {
    if (this.state.body instanceof SceneGridLayout) {
      this.state.body.setState({ isDraggable: this.state.isEditing, isResizable: this.state.isEditing });
      forceRenderChildren(this.state.body, true);
    }
  }

  public exitEditMode({ skipConfirm, restoreInitialState }: { skipConfirm: boolean; restoreInitialState?: boolean }) {
    if (!this.canDiscard()) {
      console.error('Trying to discard back to a state that does not exist, initialState undefined');
      return;
    }

    if (!this.state.isDirty || skipConfirm) {
      this.exitEditModeConfirmed(restoreInitialState || this.state.isDirty);
      return;
    }

    appEvents.publish(
      new ShowConfirmModalEvent({
        title: 'Discard changes to dashboard?',
        text: `You have unsaved changes to this dashboard. Are you sure you want to discard them?`,
        icon: 'trash-alt',
        yesText: 'Discard',
        onConfirm: this.exitEditModeConfirmed.bind(this),
      })
    );
  }

  private exitEditModeConfirmed(restoreInitialState = true) {
    // No need to listen to changes anymore
    this._changeTracker.stopTrackingChanges();
    // Stop url sync before updating url
    this.stopUrlSync();

    // Now we can update urls
    // We are updating url and removing editview and editPanel.
    // The initial url may be including edit view, edit panel or inspect query params if the user pasted the url,
    // hence we need to cleanup those query params to get back to the dashboard view. Otherwise url sync can trigger overlays.
    locationService.replace(
      locationUtil.getUrlForPartial(this._initialUrlState!, {
        editPanel: null,
        editview: null,
        inspect: null,
        inspectTab: null,
      })
    );

    if (restoreInitialState) {
      //  Restore initial state and disable editing
      this.setState({ ...this._initialState, isEditing: false });
    } else {
      // Do not restore
      this.setState({ isEditing: false });
    }
    // and start url sync again
    this.startUrlSync();
    // Disable grid dragging
    this.propagateEditModeChange();
  }

  public canDiscard() {
    return this._initialState !== undefined;
  }

  public pauseTrackingChanges() {
    this._changeTracker.stopTrackingChanges();
  }

  public resumeTrackingChanges() {
    this._changeTracker.startTrackingChanges();
  }

  public onRestore = async (version: DecoratedRevisionModel): Promise<boolean> => {
    const versionRsp = await historySrv.restoreDashboard(version.uid, version.version);

    if (!Number.isInteger(versionRsp.version)) {
      return false;
    }

    const dashboardDTO: DashboardDTO = {
      dashboard: new DashboardModel(version.data),
      meta: this.state.meta,
    };
    const dashScene = transformSaveModelToScene(dashboardDTO);
    const newState = sceneUtils.cloneSceneObjectState(dashScene.state);
    newState.version = versionRsp.version;

<<<<<<< HEAD
    this._initialState = newState;
    this.exitEditMode({ skipConfirm: false, restoreInitialState: true });
=======
    this.setState(newState);
    this.exitEditMode({ skipConfirm: true, restoreIntialState: false });
>>>>>>> 3a2c7d8a

    return true;
  };

  public openSaveDrawer({ saveAsCopy, onSaveSuccess }: { saveAsCopy?: boolean; onSaveSuccess?: () => void }) {
    if (!this.state.isEditing) {
      return;
    }

    this.setState({
      overlay: new SaveDashboardDrawer({
        dashboardRef: this.getRef(),
        saveAsCopy,
        onSaveSuccess,
      }),
    });
  }

  public getPageNav(location: H.Location, navIndex: NavIndex) {
    const { meta, viewPanelScene, editPanel } = this.state;

    let pageNav: NavModelItem = {
      text: this.state.title,
      url: getDashboardUrl({
        uid: this.state.uid,
        slug: meta.slug,
        currentQueryParams: location.search,
        updateQuery: { viewPanel: null, inspect: null, editview: null, editPanel: null, tab: null },
      }),
    };

    const { folderUid } = meta;

    if (folderUid) {
      const folderNavModel = getNavModel(navIndex, `folder-dashboards-${folderUid}`).main;
      // If the folder hasn't loaded (maybe user doesn't have permission on it?) then
      // don't show the "page not found" breadcrumb
      if (folderNavModel.id !== 'not-found') {
        pageNav = {
          ...pageNav,
          parentItem: folderNavModel,
        };
      }
    }

    if (viewPanelScene) {
      pageNav = {
        text: 'View panel',
        parentItem: pageNav,
      };
    }

    if (editPanel) {
      pageNav = {
        text: 'Edit panel',
        parentItem: pageNav,
      };
    }

    return pageNav;
  }

  /**
   * Returns the body (layout) or the full view panel
   */
  public getBodyToRender(): SceneObject {
    return this.state.viewPanelScene ?? this.state.body;
  }

  public getInitialState(): DashboardSceneState | undefined {
    return this._initialState;
  }

  public addRow(row: SceneGridRow) {
    if (!(this.state.body instanceof SceneGridLayout)) {
      throw new Error('Trying to add a panel in a layout that is not SceneGridLayout');
    }

    const sceneGridLayout = this.state.body;

    // find all panels until the first row and put them into the newly created row. If there are no other rows,
    // add all panels to the row. If there are no panels just create an empty row
    const indexTillNextRow = sceneGridLayout.state.children.findIndex((child) => child instanceof SceneGridRow);
    const rowChildren = sceneGridLayout.state.children
      .splice(0, indexTillNextRow === -1 ? sceneGridLayout.state.children.length : indexTillNextRow)
      .map((child) => child.clone());

    if (rowChildren) {
      row.setState({
        children: rowChildren,
      });
    }

    sceneGridLayout.setState({
      children: [row, ...sceneGridLayout.state.children],
    });
  }

  public removeRow(row: SceneGridRow, removePanels = false) {
    if (!(this.state.body instanceof SceneGridLayout)) {
      throw new Error('Trying to add a panel in a layout that is not SceneGridLayout');
    }

    const sceneGridLayout = this.state.body;

    const children = sceneGridLayout.state.children.filter((child) => child.state.key !== row.state.key);

    if (!removePanels) {
      const rowChildren = row.state.children.map((child) => child.clone());
      const indexOfRow = sceneGridLayout.state.children.findIndex((child) => child.state.key === row.state.key);

      children.splice(indexOfRow, 0, ...rowChildren);
    }

    sceneGridLayout.setState({ children });
  }

  public addPanel(vizPanel: VizPanel): void {
    if (!(this.state.body instanceof SceneGridLayout)) {
      throw new Error('Trying to add a panel in a layout that is not SceneGridLayout');
    }

    const sceneGridLayout = this.state.body;

    const panelId = getPanelIdForVizPanel(vizPanel);
    const newGridItem = new SceneGridItem({
      height: NEW_PANEL_HEIGHT,
      width: NEW_PANEL_WIDTH,
      x: 0,
      y: 0,
      body: vizPanel,
      key: `grid-item-${panelId}`,
    });

    sceneGridLayout.setState({
      children: [newGridItem, ...sceneGridLayout.state.children],
    });
  }

  public duplicatePanel(vizPanel: VizPanel) {
    if (!vizPanel.parent) {
      return;
    }

    const libraryPanel = getLibraryVizPanelFromVizPanel(vizPanel);

    const gridItem = libraryPanel ? libraryPanel.parent : vizPanel.parent;

    if (!(gridItem instanceof SceneGridItem || gridItem instanceof PanelRepeaterGridItem)) {
      console.error('Trying to duplicate a panel in a layout that is not SceneGridItem or PanelRepeaterGridItem');
      return;
    }

    let panelState;
    let panelData;
    let newGridItem;
    const newPanelId = dashboardSceneGraph.getNextPanelId(this);

    if (libraryPanel) {
      const gridItemToDuplicateState = sceneUtils.cloneSceneObjectState(gridItem.state);

      newGridItem = new SceneGridItem({
        x: gridItemToDuplicateState.x,
        y: gridItemToDuplicateState.y,
        width: gridItemToDuplicateState.width,
        height: gridItemToDuplicateState.height,
        body: new LibraryVizPanel({
          title: libraryPanel.state.title,
          uid: libraryPanel.state.uid,
          name: libraryPanel.state.name,
          panelKey: getVizPanelKeyForPanelId(newPanelId),
        }),
      });
    } else {
      if (gridItem instanceof PanelRepeaterGridItem) {
        panelState = sceneUtils.cloneSceneObjectState(gridItem.state.source.state);
        panelData = sceneGraph.getData(gridItem.state.source).clone();
      } else {
        panelState = sceneUtils.cloneSceneObjectState(vizPanel.state);
        panelData = sceneGraph.getData(vizPanel).clone();
      }

      // when we duplicate a panel we don't want to clone the alert state
      delete panelData.state.data?.alertState;

      newGridItem = new SceneGridItem({
        x: gridItem.state.x,
        y: gridItem.state.y,
        height: NEW_PANEL_HEIGHT,
        width: NEW_PANEL_WIDTH,
        body: new VizPanel({ ...panelState, $data: panelData, key: getVizPanelKeyForPanelId(newPanelId) }),
      });
    }

    if (!(this.state.body instanceof SceneGridLayout)) {
      console.error('Trying to duplicate a panel in a layout that is not SceneGridLayout ');
      return;
    }

    const sceneGridLayout = this.state.body;

    if (gridItem.parent instanceof SceneGridRow) {
      const row = gridItem.parent;

      row.setState({
        children: [...row.state.children, newGridItem],
      });

      sceneGridLayout.forceRender();

      return;
    }

    sceneGridLayout.setState({
      children: [...sceneGridLayout.state.children, newGridItem],
    });
  }

  public copyPanel(vizPanel: VizPanel) {
    if (!vizPanel.parent) {
      return;
    }

    let gridItem = vizPanel.parent;

    if (vizPanel.parent instanceof LibraryVizPanel) {
      const libraryVizPanel = vizPanel.parent;

      if (!libraryVizPanel.parent) {
        return;
      }

      gridItem = libraryVizPanel.parent;
    }

    const jsonData = gridItemToPanel(gridItem);

    store.set(LS_PANEL_COPY_KEY, JSON.stringify(jsonData));
    appEvents.emit(AppEvents.alertSuccess, ['Panel copied. Use **Paste panel** toolbar action to paste.']);
    this.setState({ hasCopiedPanel: true });
  }

  public pastePanel() {
    if (!(this.state.body instanceof SceneGridLayout)) {
      throw new Error('Trying to add a panel in a layout that is not SceneGridLayout');
    }

    const jsonData = store.get(LS_PANEL_COPY_KEY);
    const jsonObj = JSON.parse(jsonData);
    const panelModel = new PanelModel(jsonObj);
    const gridItem = !panelModel.libraryPanel
      ? buildGridItemForPanel(panelModel)
      : buildGridItemForLibPanel(panelModel);

    const sceneGridLayout = this.state.body;

    if (!(gridItem instanceof SceneGridItem) && !(gridItem instanceof PanelRepeaterGridItem)) {
      throw new Error('Cannot paste invalid grid item');
    }

    const panelId = dashboardSceneGraph.getNextPanelId(this);

    if (gridItem instanceof SceneGridItem && gridItem.state.body instanceof LibraryVizPanel) {
      const panelKey = getVizPanelKeyForPanelId(panelId);

      gridItem.state.body.setState({ panelKey });

      const vizPanel = gridItem.state.body.state.panel;

      if (vizPanel instanceof VizPanel) {
        vizPanel.setState({ key: panelKey });
      }
    } else if (gridItem instanceof SceneGridItem && gridItem.state.body) {
      gridItem.state.body.setState({
        key: getVizPanelKeyForPanelId(panelId),
      });
    } else if (gridItem instanceof PanelRepeaterGridItem) {
      gridItem.state.source.setState({
        key: getVizPanelKeyForPanelId(panelId),
      });
    }

    gridItem.setState({
      height: NEW_PANEL_HEIGHT,
      width: NEW_PANEL_WIDTH,
      x: 0,
      y: 0,
      key: `grid-item-${panelId}`,
    });

    sceneGridLayout.setState({
      children: [gridItem, ...sceneGridLayout.state.children],
    });

    this.setState({ hasCopiedPanel: false });
    store.delete(LS_PANEL_COPY_KEY);
  }

  public removePanel(panel: VizPanel) {
    const panels: SceneObject[] = [];
    const key = panel.parent instanceof LibraryVizPanel ? panel.parent.parent?.state.key : panel.parent?.state.key;

    if (!key) {
      return;
    }

    let row: SceneGridRow | undefined;

    try {
      row = sceneGraph.getAncestor(panel, SceneGridRow);
    } catch {
      row = undefined;
    }

    if (row) {
      row.forEachChild((child: SceneObject) => {
        if (child.state.key !== key) {
          panels.push(child);
        }
      });

      row.setState({ children: panels });

      this.state.body.forceRender();

      return;
    }

    this.state.body.forEachChild((child: SceneObject) => {
      if (child.state.key !== key) {
        panels.push(child);
      }
    });

    const layout = this.state.body;

    if (layout instanceof SceneGridLayout || layout instanceof SceneFlexLayout) {
      layout.setState({ children: panels });
    }
  }

  public unlinkLibraryPanel(panel: LibraryVizPanel) {
    if (!panel.parent) {
      return;
    }

    const gridItem = panel.parent;

    if (!(gridItem instanceof SceneGridItem || gridItem instanceof PanelRepeaterGridItem)) {
      console.error('Trying to duplicate a panel in a layout that is not SceneGridItem or PanelRepeaterGridItem');
      return;
    }

    gridItem?.setState({
      body: panel.state.panel?.clone(),
    });
  }

  public showModal(modal: SceneObject) {
    this.setState({ overlay: modal });
  }

  public closeModal() {
    this.setState({ overlay: undefined });
  }

  public async onStarDashboard() {
    const { meta, uid } = this.state;
    if (!uid) {
      return;
    }
    try {
      const result = await getDashboardSrv().starDashboard(uid, Boolean(meta.isStarred));

      this.setState({
        meta: {
          ...meta,
          isStarred: result,
        },
      });
    } catch (err) {
      console.error('Failed to star dashboard', err);
    }
  }

  public onOpenSettings = () => {
    locationService.partial({ editview: 'settings' });
  };

  public onCreateLibPanelWidget() {
    if (!(this.state.body instanceof SceneGridLayout)) {
      throw new Error('Trying to add a panel in a layout that is not SceneGridLayout');
    }

    const sceneGridLayout = this.state.body;

    const panelId = dashboardSceneGraph.getNextPanelId(this);

    const newGridItem = new SceneGridItem({
      height: NEW_PANEL_HEIGHT,
      width: NEW_PANEL_WIDTH,
      x: 0,
      y: 0,
      body: new AddLibraryPanelWidget({ key: getVizPanelKeyForPanelId(panelId) }),
      key: `grid-item-${panelId}`,
    });

    sceneGridLayout.setState({
      children: [newGridItem, ...sceneGridLayout.state.children],
    });
  }

  public onCreateNewRow() {
    const row = getDefaultRow(this);

    this.addRow(row);

    return getPanelIdForVizPanel(row);
  }

  public onCreateNewPanel(): number {
    const vizPanel = getDefaultVizPanel(this);

    this.addPanel(vizPanel);

    return getPanelIdForVizPanel(vizPanel);
  }

  /**
   * Called by the SceneQueryRunner to privide contextural parameters (tracking) props for the request
   */
  public enrichDataRequest(sceneObject: SceneObject): Partial<DataQueryRequest> {
    const panel = getClosestVizPanel(sceneObject);
    let panelId = 0;

    if (panel && panel.state.key) {
      if (isPanelClone(panel.state.key)) {
        panelId = djb2Hash(panel?.state.key);
      } else {
        panelId = getPanelIdForVizPanel(panel);
      }
    }

    return {
      app: CoreApp.Dashboard,
      dashboardUID: this.state.uid,
      panelId,
      panelPluginId: panel?.state.pluginId,
    };
  }

  canEditDashboard() {
    const { meta } = this.state;

    return Boolean(meta.canEdit || meta.canMakeEditable);
  }

  public getInitialSaveModel() {
    return this._initialSaveModel;
  }

  /** Hacky temp function until we refactor transformSaveModelToScene a bit */
  public setInitialSaveModel(saveModel: Dashboard) {
    this._initialSaveModel = saveModel;
  }
}

export class DashboardVariableDependency implements SceneVariableDependencyConfigLike {
  private _emptySet = new Set<string>();

  getNames(): Set<string> {
    return this._emptySet;
  }

  public hasDependencyOn(): boolean {
    return false;
  }

  public variableUpdateCompleted(variable: SceneVariable, hasChanged: boolean) {
    if (hasChanged) {
      // Temp solution for some core panels (like dashlist) to know that variables have changed
      appEvents.publish(new VariablesChanged({ refreshAll: true, panelIds: [] }));
    }
  }
}<|MERGE_RESOLUTION|>--- conflicted
+++ resolved
@@ -333,13 +333,8 @@
     const newState = sceneUtils.cloneSceneObjectState(dashScene.state);
     newState.version = versionRsp.version;
 
-<<<<<<< HEAD
-    this._initialState = newState;
-    this.exitEditMode({ skipConfirm: false, restoreInitialState: true });
-=======
     this.setState(newState);
     this.exitEditMode({ skipConfirm: true, restoreIntialState: false });
->>>>>>> 3a2c7d8a
 
     return true;
   };
