--- conflicted
+++ resolved
@@ -585,12 +585,8 @@
       app: CoreApp.Dashboard,
       dashboardUID: this.state.uid,
       panelId,
-<<<<<<< HEAD
-      panelPluginType: panel?.state.pluginId,
+      panelPluginId: panel?.state.pluginId,
       scope: this.state.scopeSelector?.getSelectedScope(),
-=======
-      panelPluginId: panel?.state.pluginId,
->>>>>>> 5561ace4
     };
   }
 
