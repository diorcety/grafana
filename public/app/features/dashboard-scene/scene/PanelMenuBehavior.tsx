<<<<<<< HEAD
import { PanelMenuItem } from '@grafana/data';
import { getDataSourceSrv, locationService, reportInteraction } from '@grafana/runtime';
import { VizPanel, VizPanelMenu } from '@grafana/scenes';
=======
import { InterpolateFunction, PanelMenuItem } from '@grafana/data';
import { locationService, reportInteraction } from '@grafana/runtime';
import { sceneGraph, VizPanel, VizPanelMenu } from '@grafana/scenes';
>>>>>>> 6b729389
import { t } from 'app/core/internationalization';
import { PanelModel } from 'app/features/dashboard/state';
import { InspectTab } from 'app/features/inspector/types';
<<<<<<< HEAD
import { DataTrailDrawer } from 'app/features/trails/DataTrailDrawer';
import { buildVisualQueryFromString } from 'app/plugins/datasource/prometheus/querybuilder/parsing';
=======
import { getPanelLinksSupplier } from 'app/features/panel/panellinks/linkSuppliers';
>>>>>>> 6b729389

import { ShareModal } from '../sharing/ShareModal';
import { getDashboardUrl, getInspectUrl, getViewPanelUrl, tryGetExploreUrlForPanel } from '../utils/urlBuilders';
import { getPanelIdForVizPanel, getQueryRunnerFor } from '../utils/utils';

import { DashboardScene } from './DashboardScene';
import { VizPanelLinks } from './PanelLinks';

/**
 * Behavior is called when VizPanelMenu is activated (ie when it's opened).
 */
export function panelMenuBehavior(menu: VizPanelMenu) {
  const asyncFunc = async () => {
    // hm.. add another generic param to SceneObject to specify parent type?
    // eslint-disable-next-line @typescript-eslint/consistent-type-assertions
    const panel = menu.parent as VizPanel;
    const location = locationService.getLocation();
    const items: PanelMenuItem[] = [];
    const panelId = getPanelIdForVizPanel(panel);
    const dashboard = panel.getRoot();

    if (dashboard instanceof DashboardScene) {
      items.push({
        text: t('panel.header-menu.view', `View`),
        iconClassName: 'eye',
        shortcut: 'v',
        onClick: () => reportInteraction('dashboards_panelheader_menu', { item: 'view' }),
        href: getViewPanelUrl(panel),
      });

      if (dashboard.canEditDashboard()) {
        // We could check isEditing here but I kind of think this should always be in the menu,
        // and going into panel edit should make the dashboard go into edit mode is it's not already
        items.push({
          text: t('panel.header-menu.edit', `Edit`),
          iconClassName: 'eye',
          shortcut: 'e',
          onClick: () => reportInteraction('dashboards_panelheader_menu', { item: 'edit' }),
          href: getDashboardUrl({
            uid: dashboard.state.uid,
            subPath: `/panel-edit/${panelId}`,
            currentQueryParams: location.search,
            useExperimentalURL: true,
          }),
        });
      }

      items.push({
        text: t('panel.header-menu.share', `Share`),
        iconClassName: 'share-alt',
        onClick: () => {
          reportInteraction('dashboards_panelheader_menu', { item: 'share' });
          dashboard.showModal(new ShareModal({ panelRef: panel.getRef(), dashboardRef: dashboard.getRef() }));
        },
        shortcut: 'p s',
      });

      addDataTrailAction(dashboard, panel, items);
    }

    const exploreUrl = await tryGetExploreUrlForPanel(panel);
    if (exploreUrl) {
      items.push({
        text: t('panel.header-menu.explore', `Explore`),
        iconClassName: 'compass',
        shortcut: 'p x',
        onClick: () => reportInteraction('dashboards_panelheader_menu', { item: 'explore' }),
        href: exploreUrl,
      });
    }

    items.push({
      text: t('panel.header-menu.inspect', `Inspect`),
      iconClassName: 'info-circle',
      shortcut: 'i',
      onClick: () => reportInteraction('dashboards_panelheader_menu', { item: 'inspect', tab: InspectTab.Data }),
      href: getInspectUrl(panel),
    });

    menu.setState({ items });
  };

  asyncFunc();
}

<<<<<<< HEAD
function addDataTrailAction(dashboard: DashboardScene, vizPanel: VizPanel, items: PanelMenuItem[]) {
  const queryRunner = getQueryRunnerFor(vizPanel);
  if (!queryRunner) {
    return;
  }

  const ds = getDataSourceSrv().getInstanceSettings(queryRunner.state.datasource);
  if (!ds || ds.meta.id !== 'prometheus' || queryRunner.state.queries.length > 1) {
    return;
  }

  const query = queryRunner.state.queries[0];
  const parsedResult = buildVisualQueryFromString(query.expr);
  if (parsedResult.errors.length > 0) {
    return;
  }

  items.push({
    text: 'Data trail',
    iconClassName: 'code-branch',
    onClick: () => {
      dashboard.showModal(new DataTrailDrawer({ query: parsedResult.query, dsRef: ds }));
    },
    shortcut: 'p s',
  });
=======
/**
 * Behavior is called when VizPanelLinksMenu is activated (when it's opened).
 */
export function getPanelLinksBehavior(panel: PanelModel) {
  return (panelLinksMenu: VizPanelLinks) => {
    const interpolate: InterpolateFunction = (v, scopedVars) => {
      return sceneGraph.interpolate(panelLinksMenu, v, scopedVars);
    };

    const linkSupplier = getPanelLinksSupplier(panel, interpolate);

    if (!linkSupplier) {
      return;
    }

    const panelLinks = linkSupplier && linkSupplier.getLinks(interpolate);

    const links = panelLinks.map((panelLink) => ({
      ...panelLink,
      onClick: (e: any, origin: any) => {
        reportInteraction('dashboards_panelheader_datalink_clicked', { has_multiple_links: panelLinks.length > 1 });
        panelLink.onClick?.(e, origin);
      },
    }));
    panelLinksMenu.setState({ links });
  };
>>>>>>> 6b729389
}<|MERGE_RESOLUTION|>--- conflicted
+++ resolved
@@ -1,21 +1,12 @@
-<<<<<<< HEAD
-import { PanelMenuItem } from '@grafana/data';
+import { InterpolateFunction, PanelMenuItem } from '@grafana/data';
 import { getDataSourceSrv, locationService, reportInteraction } from '@grafana/runtime';
-import { VizPanel, VizPanelMenu } from '@grafana/scenes';
-=======
-import { InterpolateFunction, PanelMenuItem } from '@grafana/data';
-import { locationService, reportInteraction } from '@grafana/runtime';
-import { sceneGraph, VizPanel, VizPanelMenu } from '@grafana/scenes';
->>>>>>> 6b729389
+import { VizPanel, VizPanelMenu, sceneGraph } from '@grafana/scenes';
 import { t } from 'app/core/internationalization';
 import { PanelModel } from 'app/features/dashboard/state';
 import { InspectTab } from 'app/features/inspector/types';
-<<<<<<< HEAD
+import { getPanelLinksSupplier } from 'app/features/panel/panellinks/linkSuppliers';
 import { DataTrailDrawer } from 'app/features/trails/DataTrailDrawer';
 import { buildVisualQueryFromString } from 'app/plugins/datasource/prometheus/querybuilder/parsing';
-=======
-import { getPanelLinksSupplier } from 'app/features/panel/panellinks/linkSuppliers';
->>>>>>> 6b729389
 
 import { ShareModal } from '../sharing/ShareModal';
 import { getDashboardUrl, getInspectUrl, getViewPanelUrl, tryGetExploreUrlForPanel } from '../utils/urlBuilders';
@@ -101,7 +92,6 @@
   asyncFunc();
 }
 
-<<<<<<< HEAD
 function addDataTrailAction(dashboard: DashboardScene, vizPanel: VizPanel, items: PanelMenuItem[]) {
   const queryRunner = getQueryRunnerFor(vizPanel);
   if (!queryRunner) {
@@ -123,11 +113,14 @@
     text: 'Data trail',
     iconClassName: 'code-branch',
     onClick: () => {
-      dashboard.showModal(new DataTrailDrawer({ query: parsedResult.query, dsRef: ds }));
+      dashboard.showModal(
+        new DataTrailDrawer({ query: parsedResult.query, dsRef: ds, timeRange: dashboard.state.$timeRange!.clone() })
+      );
     },
     shortcut: 'p s',
   });
-=======
+}
+
 /**
  * Behavior is called when VizPanelLinksMenu is activated (when it's opened).
  */
@@ -154,5 +147,4 @@
     }));
     panelLinksMenu.setState({ links });
   };
->>>>>>> 6b729389
 }