--- conflicted
+++ resolved
@@ -13,15 +13,8 @@
 const influxdbPlugin = async () =>
   await import(/* webpackChunkName: "influxdbPlugin" */ 'app/plugins/datasource/influxdb/module');
 const lokiPlugin = async () => await import(/* webpackChunkName: "lokiPlugin" */ 'app/plugins/datasource/loki/module');
-<<<<<<< HEAD
 const jaegerPlugin = async () => await import(/* webpackChunkName: "jaegerPlugin" */ '@grafana-plugins/jaeger/module');
-const zipkinPlugin = async () =>
-  await import(/* webpackChunkName: "zipkinPlugin" */ 'app/plugins/datasource/zipkin/module');
-=======
-const jaegerPlugin = async () =>
-  await import(/* webpackChunkName: "jaegerPlugin" */ 'app/plugins/datasource/jaeger/module');
 const zipkinPlugin = async () => await import(/* webpackChunkName: "zipkinPlugin" */ '@grafana-plugins/zipkin/module');
->>>>>>> 604e02be
 const mixedPlugin = async () =>
   await import(/* webpackChunkName: "mixedPlugin" */ 'app/plugins/datasource/mixed/module');
 const mysqlPlugin = async () =>
