import React, { useCallback, useMemo, useRef, useState } from 'react';
import { css } from '@emotion/css';
<<<<<<< HEAD
import {
  Field,
  formattedValueToString,
  GrafanaTheme2,
  PanelProps,
  reduceField,
  ReducerID,
  dateTime,
} from '@grafana/data';
=======
import { formattedValueToString, GrafanaTheme2, PanelProps, reduceField, ReducerID, TimeRange } from '@grafana/data';
>>>>>>> 4c6d2ce6
import {
  Portal,
  UPlotChart,
  useStyles2,
  useTheme2,
  VizLayout,
  VizTooltipContainer,
  LegendDisplayMode,
  usePanelContext,
} from '@grafana/ui';
import { PanelDataErrorView } from '@grafana/runtime';

import { HeatmapData, prepareHeatmapData } from './fields';
import { PanelOptions } from './models.gen';
import { quantizeScheme } from './palettes';
import { HeatmapHoverEvent, prepConfig } from './utils';
import { HeatmapHoverView } from './HeatmapHoverView';
import { CloseButton } from 'app/core/components/CloseButton/CloseButton';
import { ColorScale } from './ColorScale';
import { ExemplarsPlugin } from './plugins/ExemplarsPlugin';
import { getFieldLinksForExplore } from 'app/features/explore/utils/links';
import { HeatmapCalculationMode } from 'app/features/transformers/calculateHeatmap/models.gen';

interface HeatmapPanelProps extends PanelProps<PanelOptions> {}

export const HeatmapPanel: React.FC<HeatmapPanelProps> = ({
  data,
  id,
  timeRange,
  timeZone,
  width,
  height,
  options,
  fieldConfig,
  onChangeTimeRange,
  replaceVariables,
}) => {
  const theme = useTheme2();
  const styles = useStyles2(getStyles);

<<<<<<< HEAD
  const info: HeatmapData = useMemo(() => prepareHeatmapData(data.series, options, theme), [data, options, theme]);
  const exemplars: HeatmapData | undefined = useMemo((): HeatmapData | undefined => {
    if (data.annotations) {
      return prepareHeatmapData(
        data.annotations,
        {
          ...options,
          heatmap: {
            yAxis: {
              mode: HeatmapCalculationMode.Size,
              value: info.yBucketSize?.toString(),
            },
          },
        },
        theme
      );
    }
    return undefined;
  }, [data, info, options, theme]);
=======
  // ugh
  let timeRangeRef = useRef<TimeRange>(timeRange);
  timeRangeRef.current = timeRange;

  const info = useMemo(() => prepareHeatmapData(data.series, options, theme), [data, options, theme]);
>>>>>>> 4c6d2ce6

  console.log('data.series', data.series, 'data.annotations', data.annotations, 'info', info, 'exemplars', exemplars);
  const facets = useMemo(() => [null, info.heatmap?.fields.map((f) => f.values.toArray())], [info.heatmap]);
  const { onSplitOpen } = usePanelContext();

  //console.log(facets);

  const palette = useMemo(() => quantizeScheme(options.color, theme), [options.color, theme]);

  const [hover, setHover] = useState<HeatmapHoverEvent | undefined>(undefined);
  const [shouldDisplayCloseButton, setShouldDisplayCloseButton] = useState<boolean>(false);
  const isToolTipOpen = useRef<boolean>(false);

  const onCloseToolTip = () => {
    isToolTipOpen.current = false;
    setShouldDisplayCloseButton(false);
    onhover(null);
  };

  const onclick = () => {
    isToolTipOpen.current = !isToolTipOpen.current;

    // Linking into useState required to re-render tooltip
    setShouldDisplayCloseButton(isToolTipOpen.current);
  };

  const onhover = useCallback(
    (evt?: HeatmapHoverEvent | null) => {
      setHover(evt ?? undefined);
    },
    // eslint-disable-next-line react-hooks/exhaustive-deps
    [options, data.structureRev]
  );

  // ugh
  const dataRef = useRef<HeatmapData>(info);
  dataRef.current = info;

  const builder = useMemo(() => {
    return prepConfig({
      dataRef,
      theme,
      onhover: options.tooltip.show ? onhover : null,
      onclick: options.tooltip.show ? onclick : null,
      onzoom: (evt) => {
        onChangeTimeRange({ from: evt.xMin, to: evt.xMax });
      },
      isToolTipOpen,
      timeZone,
      getTimeRange: () => timeRangeRef.current,
      palette,
      cellGap: options.cellGap,
      hideThreshold: options.hideThreshold,
    });
    // eslint-disable-next-line react-hooks/exhaustive-deps
  }, [options, data.structureRev]);
  console.log('builder', builder);

  const getFieldLinks = (xField: Field, yField: Field, count: number, row: number) => {
    // Find the timerange for this cell
    if (xField.type !== 'time') {
      console.error('Only time supported for xFields. Got', xField.type);
      return undefined;
    }

    const xMatch: Field | undefined = exemplars?.heatmap?.fields.find((f) => f.name === xField.name);
    const yMatch: Field | undefined = exemplars?.heatmap?.fields.find((f) => f.name === yField.name);

    if (yMatch && xMatch && exemplars) {
      const xOrig = data.series[0].fields.find((f) => f.name === xMatch.config.custom.originalName);
      // Get the indicies in the original data. Then use that to find the proper
      console.log('xOrig', xOrig, 'data', data, 'row', row);
      console.log(
        'row time',
        xMatch.values.get(row),
        'start time',
        dateTime(data.request?.startTime!).format(),
        'end time',
        dateTime(data.request?.endTime!).format(),
        'diff',
        xMatch.values.get(row) - data.request?.startTime!
      );
      const startIndex = (xMatch.values.get(row) - data.request?.startTime!) / data.request?.intervalMs!;
      const endIndex =
        (xMatch?.values.get(row) + exemplars?.xBucketSize - data.request?.startTime!) / data.request?.intervalMs!;
      console.log('startIndex', startIndex, 'endIndex', endIndex);
      return getFieldLinksForExplore({ field: yField, rowIndex: row, splitOpenFn: onSplitOpen, range: timeRange });
    }
    return undefined;
  };

  const renderLegend = () => {
    if (options.legend.displayMode === LegendDisplayMode.Hidden || !info.heatmap) {
      return null;
    }

    const field = info.heatmap.fields[2];
    const { min, max } = reduceField({ field, reducers: [ReducerID.min, ReducerID.max] });
    const display = field.display ? (v: number) => formattedValueToString(field.display!(v)) : (v: number) => `${v}`;

    let hoverValue: number | undefined = undefined;
    if (hover && info.heatmap.fields) {
      const countField = info.heatmap.fields[2];
      hoverValue = countField?.values.get(hover.index);
    }

    return (
      <VizLayout.Legend placement="bottom" maxHeight="20%">
        <ColorScale hoverValue={hoverValue} colorPalette={palette} min={min} max={max} display={display} />
      </VizLayout.Legend>
    );
  };

  if (info.warning || !info.heatmap) {
    return <PanelDataErrorView panelId={id} data={data} needsNumberField={true} message={info.warning} />;
  }

  return (
    <>
      <VizLayout width={width} height={height} legend={renderLegend()}>
        {(vizWidth: number, vizHeight: number) => (
          <UPlotChart config={builder} data={facets as any} width={vizWidth} height={vizHeight} timeRange={timeRange}>
            {/*children ? children(config, alignedFrame) : null*/}
            {exemplars && (
              <ExemplarsPlugin
                config={builder}
                exemplars={exemplars}
                timeZone={timeZone}
                getFieldLinks={getFieldLinks}
              />
            )}
          </UPlotChart>
        )}
      </VizLayout>
      <Portal>
        {hover && (
          <VizTooltipContainer
            position={{ x: hover.pageX, y: hover.pageY }}
            offset={{ x: 10, y: 10 }}
            allowPointerEvents={isToolTipOpen.current}
          >
            {shouldDisplayCloseButton && (
              <>
                <CloseButton onClick={onCloseToolTip} />
                <div className={styles.closeButtonSpacer} />
              </>
            )}
            <HeatmapHoverView data={info} hover={hover} showHistogram={options.tooltip.yHistogram} />
          </VizTooltipContainer>
        )}
      </Portal>
    </>
  );
};

const getStyles = (theme: GrafanaTheme2) => ({
  closeButtonSpacer: css`
    margin-bottom: 15px;
  `,
});<|MERGE_RESOLUTION|>--- conflicted
+++ resolved
@@ -1,6 +1,5 @@
 import React, { useCallback, useMemo, useRef, useState } from 'react';
 import { css } from '@emotion/css';
-<<<<<<< HEAD
 import {
   Field,
   formattedValueToString,
@@ -8,11 +7,9 @@
   PanelProps,
   reduceField,
   ReducerID,
-  dateTime,
+  //dateTime,
+  TimeRange,
 } from '@grafana/data';
-=======
-import { formattedValueToString, GrafanaTheme2, PanelProps, reduceField, ReducerID, TimeRange } from '@grafana/data';
->>>>>>> 4c6d2ce6
 import {
   Portal,
   UPlotChart,
@@ -53,8 +50,11 @@
   const theme = useTheme2();
   const styles = useStyles2(getStyles);
 
-<<<<<<< HEAD
-  const info: HeatmapData = useMemo(() => prepareHeatmapData(data.series, options, theme), [data, options, theme]);
+  // ugh
+  let timeRangeRef = useRef<TimeRange>(timeRange);
+  timeRangeRef.current = timeRange;
+
+  const info = useMemo(() => prepareHeatmapData(data.series, options, theme), [data, options, theme]);
   const exemplars: HeatmapData | undefined = useMemo((): HeatmapData | undefined => {
     if (data.annotations) {
       return prepareHeatmapData(
@@ -73,13 +73,6 @@
     }
     return undefined;
   }, [data, info, options, theme]);
-=======
-  // ugh
-  let timeRangeRef = useRef<TimeRange>(timeRange);
-  timeRangeRef.current = timeRange;
-
-  const info = useMemo(() => prepareHeatmapData(data.series, options, theme), [data, options, theme]);
->>>>>>> 4c6d2ce6
 
   console.log('data.series', data.series, 'data.annotations', data.annotations, 'info', info, 'exemplars', exemplars);
   const facets = useMemo(() => [null, info.heatmap?.fields.map((f) => f.values.toArray())], [info.heatmap]);
@@ -136,39 +129,38 @@
     });
     // eslint-disable-next-line react-hooks/exhaustive-deps
   }, [options, data.structureRev]);
-  console.log('builder', builder);
-
-  const getFieldLinks = (xField: Field, yField: Field, count: number, row: number) => {
+
+  const getFieldLinks = (field: Field, rowIndex: number) => {
+    return getFieldLinksForExplore({ field, rowIndex, splitOpenFn: onSplitOpen, range: timeRange });
+  };
+
+  const getFieldsInCell = (xField: Field, yField: Field, column: number, row: number) => {
+    return data.annotations?.[0].fields || [];
     // Find the timerange for this cell
-    if (xField.type !== 'time') {
-      console.error('Only time supported for xFields. Got', xField.type);
-      return undefined;
-    }
-
-    const xMatch: Field | undefined = exemplars?.heatmap?.fields.find((f) => f.name === xField.name);
-    const yMatch: Field | undefined = exemplars?.heatmap?.fields.find((f) => f.name === yField.name);
-
-    if (yMatch && xMatch && exemplars) {
-      const xOrig = data.series[0].fields.find((f) => f.name === xMatch.config.custom.originalName);
-      // Get the indicies in the original data. Then use that to find the proper
-      console.log('xOrig', xOrig, 'data', data, 'row', row);
-      console.log(
-        'row time',
-        xMatch.values.get(row),
-        'start time',
-        dateTime(data.request?.startTime!).format(),
-        'end time',
-        dateTime(data.request?.endTime!).format(),
-        'diff',
-        xMatch.values.get(row) - data.request?.startTime!
-      );
-      const startIndex = (xMatch.values.get(row) - data.request?.startTime!) / data.request?.intervalMs!;
-      const endIndex =
-        (xMatch?.values.get(row) + exemplars?.xBucketSize - data.request?.startTime!) / data.request?.intervalMs!;
-      console.log('startIndex', startIndex, 'endIndex', endIndex);
-      return getFieldLinksForExplore({ field: yField, rowIndex: row, splitOpenFn: onSplitOpen, range: timeRange });
-    }
-    return undefined;
+    // if (xField.type !== 'time') {
+    //   console.error('Only time supported for xFields. Got', xField.type);
+    //   return undefined;
+    // }
+
+    // const xMatch: Field | undefined = exemplars?.heatmap?.fields.find((f) => f.name === xField.name);
+    // const yMatch: Field | undefined = exemplars?.heatmap?.fields.find((f) => f.name === yField.name);
+
+    // if (yMatch && xMatch && exemplars) {
+    //   const xOrig: Field | undefined = data.annotations?.[0].fields.find((f) => f.name === xMatch.config.custom.originalName);
+    //   // Get the indicies in the original data. Then use that to find the proper
+
+    //   const startIndex = (xMatch.values.get(row) - xOrig?.values.get(0)) / data.request?.intervalMs!;
+    //   const endIndex =
+    //     (xMatch?.values.get(row) + exemplars?.xBucketSize - xOrig?.values.get(0)) / data.request?.intervalMs!;
+    //   console.log('startIndex', startIndex, 'endIndex', endIndex);
+    //   if (data.annotations) {
+    //     return data.annotations[0].fields.map((field: Field) => {
+    //       return getFieldLinksForExplore({ field, rowIndex: startIndex, splitOpenFn: onSplitOpen, range: timeRange });
+    //     }).flat();
+    //   }
+    //   return undefined;
+    // }
+    // return undefined;
   };
 
   const renderLegend = () => {
@@ -208,6 +200,7 @@
                 config={builder}
                 exemplars={exemplars}
                 timeZone={timeZone}
+                getFieldsInCell={getFieldsInCell}
                 getFieldLinks={getFieldLinks}
               />
             )}
