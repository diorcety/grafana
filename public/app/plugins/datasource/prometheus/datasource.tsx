--- conflicted
+++ resolved
@@ -10,11 +10,13 @@
   AnnotationEvent,
   AnnotationQueryRequest,
   CoreApp,
+  DataCatalogueContext,
   DataFrame,
   DataQueryError,
   DataQueryRequest,
   DataQueryResponse,
   DataSourceInstanceSettings,
+  DataSourceWithDataCatalogueSupport,
   DataSourceWithQueryExportSupport,
   DataSourceWithQueryImportSupport,
   dateMath,
@@ -25,15 +27,6 @@
   rangeUtil,
   ScopedVars,
   TimeRange,
-<<<<<<< HEAD
-  DataFrame,
-  dateTime,
-  AnnotationQueryRequest,
-  QueryFixAction,
-  DataCatalogueContext,
-  DataSourceWithDataCatalogueSupport,
-=======
->>>>>>> 712e23ac
 } from '@grafana/data';
 import {
   BackendDataSourceResponse,
