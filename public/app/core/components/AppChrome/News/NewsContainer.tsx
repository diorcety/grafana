import { css } from '@emotion/css';
import React from 'react';
import { useToggle } from 'react-use';

import { GrafanaTheme2 } from '@grafana/data';
import { selectors } from '@grafana/e2e-selectors';
import { Button, Drawer, ToolbarButton, useStyles2 } from '@grafana/ui';
import { H3 } from '@grafana/ui/src/unstable';
import { t } from 'app/core/internationalization';
import { DEFAULT_FEED_URL } from 'app/plugins/panel/news/constants';

import { NewsWrapper } from './NewsWrapper';

interface NewsContainerProps {
  className?: string;
}

export function NewsContainer({ className }: NewsContainerProps) {
  const [showNewsDrawer, onToggleShowNewsDrawer] = useToggle(false);
  const styles = useStyles2(getStyles);

  return (
    <>
<<<<<<< HEAD
      <ToolbarButton
        className={className}
        onClick={onChildClick}
        iconOnly
        icon="rss"
        aria-label="News"
        variant="default"
      />
=======
      <ToolbarButton className={className} onClick={onToggleShowNewsDrawer} iconOnly icon="rss" aria-label="News" />
>>>>>>> 3ab17061
      {showNewsDrawer && (
        <Drawer
          title={
            <div className={styles.title}>
              <H3>{t('news.title', 'Latest from the blog')}</H3>
              <a
                href="https://grafana.com/blog/"
                target="_blank"
                rel="noreferrer"
                title="Go to Grafana labs blog"
                className={styles.grot}
              >
                <img src="public/img/grot-news.svg" alt="Grot reading news" />
              </a>
              <div className={styles.actions}>
                <Button
                  icon="times"
                  variant="secondary"
                  fill="text"
                  onClick={onToggleShowNewsDrawer}
                  aria-label={selectors.components.Drawer.General.close}
                />
              </div>
            </div>
          }
          scrollableContent
          onClose={onToggleShowNewsDrawer}
          size="md"
        >
          <NewsWrapper feedUrl={DEFAULT_FEED_URL} />
        </Drawer>
      )}
    </>
  );
}

const getStyles = (theme: GrafanaTheme2) => {
  return {
    title: css({
      display: `flex`,
      alignItems: `center`,
      justifyContent: `center`,
      gap: theme.spacing(2),
      borderBottom: `1px solid ${theme.colors.border.weak}`,
    }),
    grot: css({
      display: `flex`,
      alignItems: `center`,
      justifyContent: `center`,
      padding: theme.spacing(2, 0),

      img: {
        width: `75px`,
        height: `75px`,
      },
    }),
    actions: css({
      position: 'absolute',
      right: theme.spacing(1),
      top: theme.spacing(2),
    }),
  };
};<|MERGE_RESOLUTION|>--- conflicted
+++ resolved
@@ -21,18 +21,14 @@
 
   return (
     <>
-<<<<<<< HEAD
       <ToolbarButton
         className={className}
-        onClick={onChildClick}
+        onClick={onToggleShowNewsDrawer}
         iconOnly
         icon="rss"
         aria-label="News"
         variant="default"
       />
-=======
-      <ToolbarButton className={className} onClick={onToggleShowNewsDrawer} iconOnly icon="rss" aria-label="News" />
->>>>>>> 3ab17061
       {showNewsDrawer && (
         <Drawer
           title={
