.add-panel-container {
  height: 100%;
}

.add-panel {
  height: 100%;

  .baron__root {
    height: calc(100% - 43px);
  }
}

.add-panel__header {
  padding: 0 15px;
  display: flex;
  align-items: center;
  background: $page-header-bg;
  box-shadow: $page-header-shadow;
  border-bottom: 1px solid $page-header-border-color;

  .gicon {
    font-size: 30px;
    margin-right: $spacer;
  }
}

.add-panel__close {
  margin-left: auto;
  background-color: transparent;
  border: 0;
  font-size: 16px;
  margin-right: -10px;
}

.add-panel__title {
  font-size: $font-size-md;
  margin-right: $spacer*2;
}

.add-panel__sub-title {
  font-style: italic;
  color: $text-muted;
  position: relative;
  top: 1px;
}

.add-panel__items {
  padding: 3px 8px;
  display: flex;
  flex-direction: row;
  flex-wrap: wrap;
  overflow: auto;
<<<<<<< HEAD
  height: calc(100% - 50px);
=======
>>>>>>> 45993296
  align-content: flex-start;
  justify-content: space-around;
  position: relative;
}

.add-panel__item {
  background: $card-background;
  box-shadow: $card-shadow;

  border-radius: 3px;
  padding: $spacer/3 $spacer;
  width: 31%;
  height: 60px;
  text-align: center;
  margin: $gf-form-margin;
  cursor: pointer;

  &.active,
  &:hover {
    background: $card-background-hover;
  }
}

.add-panel__item-name {
  text-overflow: ellipsis;
  overflow: hidden;
  white-space: nowrap;
  font-size: $font-size-sm;
}

.add-panel__item-img {
  height: calc(100% - 15px);
}

.add-panel__item-icon {
  padding: 2px;
}

.add-panel__searchbar {
  width: 100%;
  margin-bottom: 10px;
  margin-top: 7px;
}

.add-panel__no-panels {
  color: $text-color-weak;
  font-style: italic;
  width: 100%;
  padding: 3px 8px;
}<|MERGE_RESOLUTION|>--- conflicted
+++ resolved
@@ -50,10 +50,7 @@
   flex-direction: row;
   flex-wrap: wrap;
   overflow: auto;
-<<<<<<< HEAD
   height: calc(100% - 50px);
-=======
->>>>>>> 45993296
   align-content: flex-start;
   justify-content: space-around;
   position: relative;
