package api

import (
	"bytes"
	"context"
	"encoding/json"
	"errors"
<<<<<<< HEAD
=======
	"fmt"
	"io"
>>>>>>> 86209090
	"net/http"
	"path"
	"path/filepath"
	"runtime"
	"sort"

	"github.com/grafana/grafana-plugin-sdk-go/backend"
	"github.com/grafana/grafana/pkg/api/dtos"
	"github.com/grafana/grafana/pkg/api/response"
	"github.com/grafana/grafana/pkg/models"
	"github.com/grafana/grafana/pkg/plugins"
	"github.com/grafana/grafana/pkg/plugins/backendplugin"
	"github.com/grafana/grafana/pkg/plugins/repo"
	"github.com/grafana/grafana/pkg/plugins/storage"
	ac "github.com/grafana/grafana/pkg/services/accesscontrol"
	"github.com/grafana/grafana/pkg/services/datasources"
	"github.com/grafana/grafana/pkg/services/featuremgmt"
	"github.com/grafana/grafana/pkg/services/org"
	"github.com/grafana/grafana/pkg/services/pluginsettings"
	"github.com/grafana/grafana/pkg/setting"
	"github.com/grafana/grafana/pkg/util"
	"github.com/grafana/grafana/pkg/web"
)

func (hs *HTTPServer) GetPluginList(c *models.ReqContext) response.Response {
	typeFilter := c.Query("type")
	enabledFilter := c.Query("enabled")
	embeddedFilter := c.Query("embedded")
	// "" => no filter
	// "0" => filter out core plugins
	// "1" => filter out non-core plugins
	coreFilter := c.Query("core")

	// FIXME: while we don't have permissions for listing plugins we need this complex check:
	// When using access control, should be able to list non-core plugins:
	//  * anyone that can create a data source
	//  * anyone that can install a plugin
	// Fallback to only letting admins list non-core plugins
	reqOrgAdmin := ac.ReqHasRole(org.RoleAdmin)
	hasAccess := ac.HasAccess(hs.AccessControl, c)
	canListNonCorePlugins := reqOrgAdmin(c) || hasAccess(reqOrgAdmin, ac.EvalAny(
		ac.EvalPermission(datasources.ActionCreate),
		ac.EvalPermission(plugins.ActionInstall),
	))

	pluginSettingsMap, err := hs.pluginSettings(c.Req.Context(), c.OrgID)
	if err != nil {
		return response.Error(http.StatusInternalServerError, "Failed to get list of plugins", err)
	}

	// Filter plugins
	pluginDefinitions := hs.pluginStore.Plugins(c.Req.Context())
	filteredPluginDefinitions := []plugins.PluginDTO{}
	filteredPluginIDs := map[string]bool{}
	for _, pluginDef := range pluginDefinitions {
		// filter out app sub plugins
		if embeddedFilter == "0" && pluginDef.IncludedInAppID != "" {
			continue
		}

		// filter out core plugins
		if (coreFilter == "0" && pluginDef.IsCorePlugin()) || (coreFilter == "1" && !pluginDef.IsCorePlugin()) {
			continue
		}

		// FIXME: while we don't have permissions for listing plugins we need this complex check:
		// When using access control, should be able to list non-core plugins:
		//  * anyone that can create a data source
		//  * anyone that can install a plugin
		// Should be able to list this installed plugin:
		//  * anyone that can edit its settings
		if !pluginDef.IsCorePlugin() && !canListNonCorePlugins && !hasAccess(reqOrgAdmin,
			ac.EvalPermission(plugins.ActionWrite, plugins.ScopeProvider.GetResourceScope(pluginDef.ID))) {
			continue
		}

		// filter on type
		if typeFilter != "" && typeFilter != string(pluginDef.Type) {
			continue
		}

		if pluginDef.State == plugins.AlphaRelease && !hs.Cfg.PluginsEnableAlpha {
			continue
		}

		// filter out built in plugins
		if pluginDef.BuiltIn {
			continue
		}

		// filter out disabled plugins
		if pluginSetting, exists := pluginSettingsMap[pluginDef.ID]; exists {
			if enabledFilter == "1" && !pluginSetting.Enabled {
				continue
			}
		}

		if (pluginDef.ID == "parca" || pluginDef.ID == "phlare") && !hs.Features.IsEnabled(featuremgmt.FlagFlameGraph) {
			continue
		}

		filteredPluginDefinitions = append(filteredPluginDefinitions, pluginDef)
		filteredPluginIDs[pluginDef.ID] = true
	}

	// Compute metadata
	pluginsMetadata := hs.getMultiAccessControlMetadata(c, c.OrgID,
		plugins.ScopeProvider.GetResourceScope(""), filteredPluginIDs)

	// Prepare DTO
	result := make(dtos.PluginList, 0)
	for _, pluginDef := range filteredPluginDefinitions {
		listItem := dtos.PluginListItem{
			Id:            pluginDef.ID,
			Name:          pluginDef.Name,
			Type:          string(pluginDef.Type),
			Category:      pluginDef.Category,
			Info:          pluginDef.Info,
			Dependencies:  pluginDef.Dependencies,
			DefaultNavUrl: path.Join(hs.Cfg.AppSubURL, pluginDef.DefaultNavURL),
			State:         pluginDef.State,
			Signature:     pluginDef.Signature,
			SignatureType: pluginDef.SignatureType,
			SignatureOrg:  pluginDef.SignatureOrg,
			AccessControl: pluginsMetadata[pluginDef.ID],
		}

		update, exists := hs.pluginsUpdateChecker.HasUpdate(c.Req.Context(), pluginDef.ID)
		if exists {
			listItem.LatestVersion = update
			listItem.HasUpdate = true
		}

		if pluginSetting, exists := pluginSettingsMap[pluginDef.ID]; exists {
			listItem.Enabled = pluginSetting.Enabled
			listItem.Pinned = pluginSetting.Pinned
		}

		if listItem.DefaultNavUrl == "" || !listItem.Enabled {
			listItem.DefaultNavUrl = hs.Cfg.AppSubURL + "/plugins/" + listItem.Id + "/"
		}

		result = append(result, listItem)
	}

	sort.Sort(result)
	return response.JSON(http.StatusOK, result)
}

func (hs *HTTPServer) GetPluginSettingByID(c *models.ReqContext) response.Response {
	pluginID := web.Params(c.Req)[":pluginId"]

	plugin, exists := hs.pluginStore.Plugin(c.Req.Context(), pluginID)
	if !exists {
		return response.Error(http.StatusNotFound, "Plugin not found, no installed plugin with that id", nil)
	}

	// In a first iteration, we only have one permission for app plugins.
	// We will need a different permission to allow users to configure the plugin without needing access to it.
	if plugin.IsApp() {
		hasAccess := ac.HasAccess(hs.AccessControl, c)
		if !hasAccess(ac.ReqSignedIn,
			ac.EvalPermission(plugins.ActionAppAccess, plugins.ScopeProvider.GetResourceScope(plugin.ID))) {
			return response.Error(http.StatusForbidden, "Access Denied", nil)
		}
	}

	dto := &dtos.PluginSetting{
		Type:             string(plugin.Type),
		Id:               plugin.ID,
		Name:             plugin.Name,
		Info:             plugin.Info,
		Dependencies:     plugin.Dependencies,
		Includes:         plugin.Includes,
		BaseUrl:          plugin.BaseURL,
		Module:           plugin.Module,
		DefaultNavUrl:    path.Join(hs.Cfg.AppSubURL, plugin.DefaultNavURL),
		State:            plugin.State,
		Signature:        plugin.Signature,
		SignatureType:    plugin.SignatureType,
		SignatureOrg:     plugin.SignatureOrg,
		SecureJsonFields: map[string]bool{},
	}

	if plugin.IsApp() {
		dto.Enabled = plugin.AutoEnabled
		dto.Pinned = plugin.AutoEnabled
	}

	ps, err := hs.PluginSettings.GetPluginSettingByPluginID(c.Req.Context(), &pluginsettings.GetByPluginIDArgs{
		PluginID: pluginID,
		OrgID:    c.OrgID,
	})
	if err != nil {
		if !errors.Is(err, models.ErrPluginSettingNotFound) {
			return response.Error(http.StatusInternalServerError, "Failed to get plugin settings", nil)
		}
	} else {
		dto.Enabled = ps.Enabled
		dto.Pinned = ps.Pinned
		dto.JsonData = ps.JSONData

		for k, v := range hs.PluginSettings.DecryptedValues(ps) {
			if len(v) > 0 {
				dto.SecureJsonFields[k] = true
			}
		}
	}

	update, exists := hs.pluginsUpdateChecker.HasUpdate(c.Req.Context(), plugin.ID)
	if exists {
		dto.LatestVersion = update
		dto.HasUpdate = true
	}

	return response.JSON(http.StatusOK, dto)
}

func (hs *HTTPServer) UpdatePluginSetting(c *models.ReqContext) response.Response {
	cmd := models.UpdatePluginSettingCmd{}
	if err := web.Bind(c.Req, &cmd); err != nil {
		return response.Error(http.StatusBadRequest, "bad request data", err)
	}
	pluginID := web.Params(c.Req)[":pluginId"]

	if _, exists := hs.pluginStore.Plugin(c.Req.Context(), pluginID); !exists {
		return response.Error(404, "Plugin not installed", nil)
	}

	cmd.OrgId = c.OrgID
	cmd.PluginId = pluginID
	if err := hs.PluginSettings.UpdatePluginSetting(c.Req.Context(), &pluginsettings.UpdateArgs{
		Enabled:                 cmd.Enabled,
		Pinned:                  cmd.Pinned,
		JSONData:                cmd.JsonData,
		SecureJSONData:          cmd.SecureJsonData,
		PluginVersion:           cmd.PluginVersion,
		PluginID:                cmd.PluginId,
		OrgID:                   cmd.OrgId,
		EncryptedSecureJSONData: cmd.EncryptedSecureJsonData,
	}); err != nil {
		return response.Error(500, "Failed to update plugin setting", err)
	}

	return response.Success("Plugin settings updated")
}

func (hs *HTTPServer) GetPluginMarkdown(c *models.ReqContext) response.Response {
	pluginID := web.Params(c.Req)[":pluginId"]
	name := web.Params(c.Req)[":name"]

	content, err := hs.pluginMarkdown(c.Req.Context(), pluginID, name)
	if err != nil {
		var notFound plugins.NotFoundError
		if errors.As(err, &notFound) {
			return response.Error(http.StatusNotFound, notFound.Error(), nil)
		}

		return response.Error(http.StatusInternalServerError, "Could not get markdown file", err)
	}

	// fallback try alternative name
	if len(content) == 0 {
		content, err = hs.pluginMarkdown(c.Req.Context(), pluginID, "readme")
		if err != nil {
			if errors.Is(err, plugins.ErrFileNotExist) {
				return response.Error(http.StatusNotFound, plugins.ErrFileNotExist.Error(), nil)
			}
			return response.Error(http.StatusNotImplemented, "Could not get markdown file", err)
		}
	}

	resp := response.Respond(http.StatusOK, content)
	resp.SetHeader("Content-Type", "text/plain; charset=utf-8")
	return resp
}

// CollectPluginMetrics collect metrics from a plugin.
//
// /api/plugins/:pluginId/metrics
func (hs *HTTPServer) CollectPluginMetrics(c *models.ReqContext) response.Response {
	pluginID := web.Params(c.Req)[":pluginId"]
	resp, err := hs.pluginClient.CollectMetrics(c.Req.Context(), &backend.CollectMetricsRequest{PluginContext: backend.PluginContext{PluginID: pluginID}})
	if err != nil {
		return translatePluginRequestErrorToAPIError(err)
	}

	headers := make(http.Header)
	headers.Set("Content-Type", "text/plain")

	return response.CreateNormalResponse(headers, resp.PrometheusMetrics, http.StatusOK)
}

// getPluginAssets returns public plugin assets (images, JS, etc.)
//
// /public/plugins/:pluginId/*
func (hs *HTTPServer) getPluginAssets(c *models.ReqContext) {
	pluginID := web.Params(c.Req)[":pluginId"]
	plugin, exists := hs.pluginStore.Plugin(c.Req.Context(), pluginID)
	if !exists {
		c.JsonApiErr(404, "Plugin not found", nil)
		return
	}

	// prepend slash for cleaning relative paths
	requestedFile, err := util.CleanRelativePath(web.Params(c.Req)["*"])
	if err != nil {
		// slash is prepended above therefore this is not expected to fail
		c.JsonApiErr(500, "Failed to clean relative file path", err)
		return
	}

<<<<<<< HEAD
	f, mod, err := plugin.File(rel)
=======
	f, err := plugin.File(requestedFile)
>>>>>>> 86209090
	if err != nil {
		if errors.Is(err, plugins.ErrFileNotExist) {
			c.JsonApiErr(404, "Plugin file not found", nil)
			return
		}
<<<<<<< HEAD
=======
		c.JsonApiErr(500, "Could not open plugin file", err)
		return
	}
	defer func() {
		if err = f.Close(); err != nil {
			hs.log.Error("Failed to close plugin file", "err", err)
		}
	}()
>>>>>>> 86209090

		c.JsonApiErr(500, "Failed to get plugin file", err)
		return
	}

	if hs.Cfg.Env == setting.Dev {
		c.Resp.Header().Set("Cache-Control", "max-age=0, must-revalidate, no-cache")
	} else {
		c.Resp.Header().Set("Cache-Control", "public, max-age=3600")
	}

<<<<<<< HEAD
	http.ServeContent(c.Resp, c.Req, rel, mod, f)
=======
	if rs, ok := f.(io.ReadSeeker); ok {
		http.ServeContent(c.Resp, c.Req, requestedFile, fi.ModTime(), rs)
	} else {
		b, err := io.ReadAll(f)
		if err != nil {
			c.JsonApiErr(500, "Plugin file exists but could not read", err)
			return
		}
		http.ServeContent(c.Resp, c.Req, requestedFile, fi.ModTime(), bytes.NewReader(b))
	}
>>>>>>> 86209090
}

// CheckHealth returns the health of a plugin.
// /api/plugins/:pluginId/health
func (hs *HTTPServer) CheckHealth(c *models.ReqContext) response.Response {
	pluginID := web.Params(c.Req)[":pluginId"]

	pCtx, found, err := hs.PluginContextProvider.Get(c.Req.Context(), pluginID, c.SignedInUser)
	if err != nil {
		return response.Error(500, "Failed to get plugin settings", err)
	}
	if !found {
		return response.Error(404, "Plugin not found", nil)
	}

	resp, err := hs.pluginClient.CheckHealth(c.Req.Context(), &backend.CheckHealthRequest{
		PluginContext: pCtx,
		Headers:       map[string]string{},
	})
	if err != nil {
		return translatePluginRequestErrorToAPIError(err)
	}

	payload := map[string]interface{}{
		"status":  resp.Status.String(),
		"message": resp.Message,
	}

	// Unmarshal JSONDetails if it's not empty.
	if len(resp.JSONDetails) > 0 {
		var jsonDetails map[string]interface{}
		err = json.Unmarshal(resp.JSONDetails, &jsonDetails)
		if err != nil {
			return response.Error(500, "Failed to unmarshal detailed response from backend plugin", err)
		}

		payload["details"] = jsonDetails
	}

	if resp.Status != backend.HealthStatusOk {
		return response.JSON(503, payload)
	}

	return response.JSON(http.StatusOK, payload)
}

func (hs *HTTPServer) GetPluginErrorsList(_ *models.ReqContext) response.Response {
	return response.JSON(http.StatusOK, hs.pluginErrorResolver.PluginErrors())
}

func (hs *HTTPServer) InstallPlugin(c *models.ReqContext) response.Response {
	dto := dtos.InstallPluginCommand{}
	if err := web.Bind(c.Req, &dto); err != nil {
		return response.Error(http.StatusBadRequest, "bad request data", err)
	}
	pluginID := web.Params(c.Req)[":pluginId"]

	err := hs.pluginInstaller.Add(c.Req.Context(), pluginID, dto.Version, plugins.CompatOpts{
		GrafanaVersion: hs.Cfg.BuildVersion,
		OS:             runtime.GOOS,
		Arch:           runtime.GOARCH,
	})
	if err != nil {
		var dupeErr plugins.DuplicateError
		if errors.As(err, &dupeErr) {
			return response.Error(http.StatusConflict, "Plugin already installed", err)
		}
		var versionUnsupportedErr repo.ErrVersionUnsupported
		if errors.As(err, &versionUnsupportedErr) {
			return response.Error(http.StatusConflict, "Plugin version not supported", err)
		}
		var versionNotFoundErr repo.ErrVersionNotFound
		if errors.As(err, &versionNotFoundErr) {
			return response.Error(http.StatusNotFound, "Plugin version not found", err)
		}
		var clientError repo.Response4xxError
		if errors.As(err, &clientError) {
			return response.Error(clientError.StatusCode, clientError.Message, err)
		}
		if errors.Is(err, plugins.ErrInstallCorePlugin) {
			return response.Error(http.StatusForbidden, "Cannot install or change a Core plugin", err)
		}

		return response.Error(http.StatusInternalServerError, "Failed to install plugin", err)
	}

	return response.JSON(http.StatusOK, []byte{})
}

func (hs *HTTPServer) UninstallPlugin(c *models.ReqContext) response.Response {
	pluginID := web.Params(c.Req)[":pluginId"]

	err := hs.pluginInstaller.Remove(c.Req.Context(), pluginID)
	if err != nil {
		if errors.Is(err, plugins.ErrPluginNotInstalled) {
			return response.Error(http.StatusNotFound, "Plugin not installed", err)
		}
		if errors.Is(err, plugins.ErrUninstallCorePlugin) {
			return response.Error(http.StatusForbidden, "Cannot uninstall a Core plugin", err)
		}
		if errors.Is(err, storage.ErrUninstallOutsideOfPluginDir) {
			return response.Error(http.StatusForbidden, "Cannot uninstall a plugin outside of the plugins directory", err)
		}

		return response.Error(http.StatusInternalServerError, "Failed to uninstall plugin", err)
	}
	return response.JSON(http.StatusOK, []byte{})
}

func translatePluginRequestErrorToAPIError(err error) response.Response {
	if errors.Is(err, backendplugin.ErrPluginNotRegistered) {
		return response.Error(404, "Plugin not found", err)
	}

	if errors.Is(err, backendplugin.ErrMethodNotImplemented) {
		return response.Error(404, "Not found", err)
	}

	if errors.Is(err, backendplugin.ErrHealthCheckFailed) {
		return response.Error(500, "Plugin health check failed", err)
	}

	if errors.Is(err, backendplugin.ErrPluginUnavailable) {
		return response.Error(503, "Plugin unavailable", err)
	}

	return response.Error(500, "Plugin request failed", err)
}

func (hs *HTTPServer) pluginMarkdown(ctx context.Context, pluginId string, name string) ([]byte, error) {
	plugin, exists := hs.pluginStore.Plugin(ctx, pluginId)
	if !exists {
		return nil, plugins.NotFoundError{PluginID: pluginId}
	}

<<<<<<< HEAD
	return plugin.Markdown(name)
=======
	md, err := plugin.File(mdFilepath(strings.ToUpper(name)))
	if err != nil {
		md, err = plugin.File(mdFilepath(strings.ToUpper(name)))
		if err != nil {
			return make([]byte, 0), nil
		}
	}
	defer func() {
		if err = md.Close(); err != nil {
			hs.log.Error("Failed to close plugin markdown file", "err", err)
		}
	}()

	d, err := io.ReadAll(md)
	if err != nil {
		return make([]byte, 0), nil
	}
	return d, nil
}

func mdFilepath(mdFilename string) string {
	return filepath.Clean(filepath.Join("/", fmt.Sprintf("%s.md", mdFilename)))
>>>>>>> 86209090
}<|MERGE_RESOLUTION|>--- conflicted
+++ resolved
@@ -5,16 +5,14 @@
 	"context"
 	"encoding/json"
 	"errors"
-<<<<<<< HEAD
-=======
 	"fmt"
 	"io"
->>>>>>> 86209090
 	"net/http"
 	"path"
 	"path/filepath"
 	"runtime"
 	"sort"
+	"strings"
 
 	"github.com/grafana/grafana-plugin-sdk-go/backend"
 	"github.com/grafana/grafana/pkg/api/dtos"
@@ -322,18 +320,12 @@
 		return
 	}
 
-<<<<<<< HEAD
-	f, mod, err := plugin.File(rel)
-=======
 	f, err := plugin.File(requestedFile)
->>>>>>> 86209090
 	if err != nil {
 		if errors.Is(err, plugins.ErrFileNotExist) {
 			c.JsonApiErr(404, "Plugin file not found", nil)
 			return
 		}
-<<<<<<< HEAD
-=======
 		c.JsonApiErr(500, "Could not open plugin file", err)
 		return
 	}
@@ -342,9 +334,10 @@
 			hs.log.Error("Failed to close plugin file", "err", err)
 		}
 	}()
->>>>>>> 86209090
-
-		c.JsonApiErr(500, "Failed to get plugin file", err)
+
+	fi, err := f.Stat()
+	if err != nil {
+		c.JsonApiErr(500, "Plugin file exists but could not open", err)
 		return
 	}
 
@@ -354,9 +347,6 @@
 		c.Resp.Header().Set("Cache-Control", "public, max-age=3600")
 	}
 
-<<<<<<< HEAD
-	http.ServeContent(c.Resp, c.Req, rel, mod, f)
-=======
 	if rs, ok := f.(io.ReadSeeker); ok {
 		http.ServeContent(c.Resp, c.Req, requestedFile, fi.ModTime(), rs)
 	} else {
@@ -367,7 +357,6 @@
 		}
 		http.ServeContent(c.Resp, c.Req, requestedFile, fi.ModTime(), bytes.NewReader(b))
 	}
->>>>>>> 86209090
 }
 
 // CheckHealth returns the health of a plugin.
@@ -503,9 +492,6 @@
 		return nil, plugins.NotFoundError{PluginID: pluginId}
 	}
 
-<<<<<<< HEAD
-	return plugin.Markdown(name)
-=======
 	md, err := plugin.File(mdFilepath(strings.ToUpper(name)))
 	if err != nil {
 		md, err = plugin.File(mdFilepath(strings.ToUpper(name)))
@@ -528,5 +514,4 @@
 
 func mdFilepath(mdFilename string) string {
 	return filepath.Clean(filepath.Join("/", fmt.Sprintf("%s.md", mdFilename)))
->>>>>>> 86209090
 }