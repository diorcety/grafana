// NOTE: This file was auto generated.  DO NOT EDIT DIRECTLY!
// To change feature flags, edit:
//  pkg/services/featuremgmt/registry.go
// Then run tests in:
//  pkg/services/featuremgmt/toggles_gen_test.go

package featuremgmt

const (
	// FlagTrimDefaults
	// Use cue schema to remove values that will be applied automatically
	FlagTrimDefaults = "trimDefaults"

	// FlagDisableEnvelopeEncryption
	// Disable envelope encryption (emergency only)
	FlagDisableEnvelopeEncryption = "disableEnvelopeEncryption"

	// FlagLiveServiceWebWorker
	// This will use a webworker thread to processes events rather than the main thread
	FlagLiveServiceWebWorker = "live-service-web-worker"

	// FlagQueryOverLive
	// Use Grafana Live WebSocket to execute backend queries
	FlagQueryOverLive = "queryOverLive"

	// FlagPanelTitleSearch
	// Search for dashboards using panel title
	FlagPanelTitleSearch = "panelTitleSearch"

	// FlagPublicDashboards
	// Enables public access to dashboards
	FlagPublicDashboards = "publicDashboards"

	// FlagPublicDashboardsEmailSharing
	// Enables public dashboard sharing to be restricted to only allowed emails
	FlagPublicDashboardsEmailSharing = "publicDashboardsEmailSharing"

	// FlagLokiExperimentalStreaming
	// Support new streaming approach for loki (prototype, needs special loki build)
	FlagLokiExperimentalStreaming = "lokiExperimentalStreaming"

	// FlagFeatureHighlights
	// Highlight Grafana Enterprise features
	FlagFeatureHighlights = "featureHighlights"

	// FlagMigrationLocking
	// Lock database during migrations
	FlagMigrationLocking = "migrationLocking"

	// FlagStorage
	// Configurable storage for dashboards, datasources, and resources
	FlagStorage = "storage"

	// FlagCorrelations
	// Correlations page
	FlagCorrelations = "correlations"

	// FlagDatasourceQueryMultiStatus
	// Introduce HTTP 207 Multi Status for api/ds/query
	FlagDatasourceQueryMultiStatus = "datasourceQueryMultiStatus"

	// FlagTraceToMetrics
	// Enable trace to metrics links
	FlagTraceToMetrics = "traceToMetrics"

	// FlagNewDBLibrary
	// Use jmoiron/sqlx rather than xorm for a few backend services
	FlagNewDBLibrary = "newDBLibrary"

	// FlagAutoMigrateOldPanels
	// Migrate old angular panels to supported versions (graph, table-old, worldmap, etc)
	FlagAutoMigrateOldPanels = "autoMigrateOldPanels"

	// FlagDisableAngular
	// Dynamic flag to disable angular at runtime. The preferred method is to set `angular_support_enabled` to `false` in the [security] settings, which allows you to change the state at runtime.
	FlagDisableAngular = "disableAngular"

	// FlagCanvasPanelNesting
	// Allow elements nesting
	FlagCanvasPanelNesting = "canvasPanelNesting"

	// FlagScenes
	// Experimental framework to build interactive dashboards
	FlagScenes = "scenes"

	// FlagDisableSecretsCompatibility
	// Disable duplicated secret storage in legacy tables
	FlagDisableSecretsCompatibility = "disableSecretsCompatibility"

	// FlagLogRequestsInstrumentedAsUnknown
	// Logs the path for requests that are instrumented as unknown
	FlagLogRequestsInstrumentedAsUnknown = "logRequestsInstrumentedAsUnknown"

	// FlagDataConnectionsConsole
	// Enables a new top-level page called Connections. This page is an experiment that provides a better experience when you install and configure data sources and other plugins.
	FlagDataConnectionsConsole = "dataConnectionsConsole"

	// FlagTopnav
	// Enables topnav support in external plugins. The new Grafana navigation cannot be disabled.
	FlagTopnav = "topnav"

	// FlagDockedMegaMenu
	// Enable support for a persistent (docked) navigation menu
	FlagDockedMegaMenu = "dockedMegaMenu"

	// FlagGrpcServer
	// Run the GRPC server
	FlagGrpcServer = "grpcServer"

	// FlagEntityStore
	// SQL-based entity store (requires storage flag also)
	FlagEntityStore = "entityStore"

	// FlagCloudWatchCrossAccountQuerying
	// Enables cross-account querying in CloudWatch datasources
	FlagCloudWatchCrossAccountQuerying = "cloudWatchCrossAccountQuerying"

	// FlagRedshiftAsyncQueryDataSupport
	// Enable async query data support for Redshift
	FlagRedshiftAsyncQueryDataSupport = "redshiftAsyncQueryDataSupport"

	// FlagAthenaAsyncQueryDataSupport
	// Enable async query data support for Athena
	FlagAthenaAsyncQueryDataSupport = "athenaAsyncQueryDataSupport"

	// FlagShowDashboardValidationWarnings
	// Show warnings when dashboards do not validate against the schema
	FlagShowDashboardValidationWarnings = "showDashboardValidationWarnings"

	// FlagMysqlAnsiQuotes
	// Use double quotes to escape keyword in a MySQL query
	FlagMysqlAnsiQuotes = "mysqlAnsiQuotes"

	// FlagAccessControlOnCall
	// Access control primitives for OnCall
	FlagAccessControlOnCall = "accessControlOnCall"

	// FlagNestedFolders
	// Enable folder nesting
	FlagNestedFolders = "nestedFolders"

	// FlagNestedFolderPicker
	// Enables the new folder picker to work with nested folders. Requires the nestedFolders feature flag
	FlagNestedFolderPicker = "nestedFolderPicker"

	// FlagAccessTokenExpirationCheck
	// Enable OAuth access_token expiration check and token refresh using the refresh_token
	FlagAccessTokenExpirationCheck = "accessTokenExpirationCheck"

	// FlagEmptyDashboardPage
	// Enable the redesigned user interface of a dashboard page that includes no panels
	FlagEmptyDashboardPage = "emptyDashboardPage"

	// FlagDisablePrometheusExemplarSampling
	// Disable Prometheus exemplar sampling
	FlagDisablePrometheusExemplarSampling = "disablePrometheusExemplarSampling"

	// FlagAlertingBacktesting
	// Rule backtesting API for alerting
	FlagAlertingBacktesting = "alertingBacktesting"

	// FlagEditPanelCSVDragAndDrop
	// Enables drag and drop for CSV and Excel files
	FlagEditPanelCSVDragAndDrop = "editPanelCSVDragAndDrop"

	// FlagAlertingNoNormalState
	// Stop maintaining state of alerts that are not firing
	FlagAlertingNoNormalState = "alertingNoNormalState"

	// FlagLogsContextDatasourceUi
	// Allow datasource to provide custom UI for context view
	FlagLogsContextDatasourceUi = "logsContextDatasourceUi"

	// FlagLokiQuerySplitting
	// Split large interval queries into subqueries with smaller time intervals
	FlagLokiQuerySplitting = "lokiQuerySplitting"

	// FlagLokiQuerySplittingConfig
	// Give users the option to configure split durations for Loki queries
	FlagLokiQuerySplittingConfig = "lokiQuerySplittingConfig"

	// FlagIndividualCookiePreferences
	// Support overriding cookie preferences per user
	FlagIndividualCookiePreferences = "individualCookiePreferences"

	// FlagGcomOnlyExternalOrgRoleSync
	// Prohibits a user from changing organization roles synced with Grafana Cloud auth provider
	FlagGcomOnlyExternalOrgRoleSync = "gcomOnlyExternalOrgRoleSync"

	// FlagPrometheusMetricEncyclopedia
	// Adds the metrics explorer component to the Prometheus query builder as an option in metric select
	FlagPrometheusMetricEncyclopedia = "prometheusMetricEncyclopedia"

	// FlagTimeSeriesTable
	// Enable time series table transformer &amp; sparkline cell type
	FlagTimeSeriesTable = "timeSeriesTable"

	// FlagPrometheusResourceBrowserCache
	// Displays browser caching options in Prometheus data source configuration
	FlagPrometheusResourceBrowserCache = "prometheusResourceBrowserCache"

	// FlagInfluxdbBackendMigration
	// Query InfluxDB InfluxQL without the proxy
	FlagInfluxdbBackendMigration = "influxdbBackendMigration"

	// FlagClientTokenRotation
	// Replaces the current in-request token rotation so that the client initiates the rotation
	FlagClientTokenRotation = "clientTokenRotation"

	// FlagPrometheusDataplane
	// Changes responses to from Prometheus to be compliant with the dataplane specification. In particular it sets the numeric Field.Name from &#39;Value&#39; to the value of the `__name__` label when present.
	FlagPrometheusDataplane = "prometheusDataplane"

	// FlagLokiMetricDataplane
	// Changes metric responses from Loki to be compliant with the dataplane specification.
	FlagLokiMetricDataplane = "lokiMetricDataplane"

	// FlagLokiLogsDataplane
	// Changes logs responses from Loki to be compliant with the dataplane specification.
	FlagLokiLogsDataplane = "lokiLogsDataplane"

	// FlagDataplaneFrontendFallback
	// Support dataplane contract field name change for transformations and field name matchers where the name is different
	FlagDataplaneFrontendFallback = "dataplaneFrontendFallback"

	// FlagDisableSSEDataplane
	// Disables dataplane specific processing in server side expressions.
	FlagDisableSSEDataplane = "disableSSEDataplane"

	// FlagAlertStateHistoryLokiSecondary
	// Enable Grafana to write alert state history to an external Loki instance in addition to Grafana annotations.
	FlagAlertStateHistoryLokiSecondary = "alertStateHistoryLokiSecondary"

	// FlagAlertingNotificationsPoliciesMatchingInstances
	// Enables the preview of matching instances for notification policies
	FlagAlertingNotificationsPoliciesMatchingInstances = "alertingNotificationsPoliciesMatchingInstances"

	// FlagAlertStateHistoryLokiPrimary
	// Enable a remote Loki instance as the primary source for state history reads.
	FlagAlertStateHistoryLokiPrimary = "alertStateHistoryLokiPrimary"

	// FlagAlertStateHistoryLokiOnly
	// Disable Grafana alerts from emitting annotations when a remote Loki instance is available.
	FlagAlertStateHistoryLokiOnly = "alertStateHistoryLokiOnly"

	// FlagUnifiedRequestLog
	// Writes error logs to the request logger
	FlagUnifiedRequestLog = "unifiedRequestLog"

	// FlagRenderAuthJWT
	// Uses JWT-based auth for rendering instead of relying on remote cache
	FlagRenderAuthJWT = "renderAuthJWT"

	// FlagExternalServiceAuth
	// Starts an OAuth2 authentication provider for external services
	FlagExternalServiceAuth = "externalServiceAuth"

	// FlagRefactorVariablesTimeRange
	// Refactor time range variables flow to reduce number of API calls made when query variables are chained
	FlagRefactorVariablesTimeRange = "refactorVariablesTimeRange"

	// FlagUseCachingService
	// When turned on, the new query and resource caching implementation using a wire service inject will be used in place of the previous middleware implementation
	FlagUseCachingService = "useCachingService"

	// FlagEnableElasticsearchBackendQuerying
	// Enable the processing of queries and responses in the Elasticsearch data source through backend
	FlagEnableElasticsearchBackendQuerying = "enableElasticsearchBackendQuerying"

	// FlagAdvancedDataSourcePicker
	// Enable a new data source picker with contextual information, recently used order and advanced mode
	FlagAdvancedDataSourcePicker = "advancedDataSourcePicker"

	// FlagFaroDatasourceSelector
	// Enable the data source selector within the Frontend Apps section of the Frontend Observability
	FlagFaroDatasourceSelector = "faroDatasourceSelector"

	// FlagEnableDatagridEditing
	// Enables the edit functionality in the datagrid panel
	FlagEnableDatagridEditing = "enableDatagridEditing"

	// FlagDataSourcePageHeader
	// Apply new pageHeader UI in data source edit page
	FlagDataSourcePageHeader = "dataSourcePageHeader"

	// FlagExtraThemes
	// Enables extra themes
	FlagExtraThemes = "extraThemes"

	// FlagLokiPredefinedOperations
	// Adds predefined query operations to Loki query editor
	FlagLokiPredefinedOperations = "lokiPredefinedOperations"

	// FlagPluginsFrontendSandbox
	// Enables the plugins frontend sandbox
	FlagPluginsFrontendSandbox = "pluginsFrontendSandbox"

	// FlagDashboardEmbed
	// Allow embedding dashboard for external use in Code editors
	FlagDashboardEmbed = "dashboardEmbed"

	// FlagFrontendSandboxMonitorOnly
	// Enables monitor only in the plugin frontend sandbox (if enabled)
	FlagFrontendSandboxMonitorOnly = "frontendSandboxMonitorOnly"

	// FlagSqlDatasourceDatabaseSelection
	// Enables previous SQL data source dataset dropdown behavior
	FlagSqlDatasourceDatabaseSelection = "sqlDatasourceDatabaseSelection"

	// FlagLokiFormatQuery
	// Enables the ability to format Loki queries
	FlagLokiFormatQuery = "lokiFormatQuery"

	// FlagCloudWatchLogsMonacoEditor
	// Enables the Monaco editor for CloudWatch Logs queries
	FlagCloudWatchLogsMonacoEditor = "cloudWatchLogsMonacoEditor"

	// FlagExploreScrollableLogsContainer
	// Improves the scrolling behavior of logs in Explore
	FlagExploreScrollableLogsContainer = "exploreScrollableLogsContainer"

	// FlagRecordedQueriesMulti
	// Enables writing multiple items from a single query within Recorded Queries
	FlagRecordedQueriesMulti = "recordedQueriesMulti"

	// FlagPluginsDynamicAngularDetectionPatterns
	// Enables fetching Angular detection patterns for plugins from GCOM and fallback to hardcoded ones
	FlagPluginsDynamicAngularDetectionPatterns = "pluginsDynamicAngularDetectionPatterns"

	// FlagVizAndWidgetSplit
	// Split panels between vizualizations and widgets
	FlagVizAndWidgetSplit = "vizAndWidgetSplit"

	// FlagPrometheusIncrementalQueryInstrumentation
	// Adds RudderStack events to incremental queries
	FlagPrometheusIncrementalQueryInstrumentation = "prometheusIncrementalQueryInstrumentation"

	// FlagLogsExploreTableVisualisation
	// A table visualisation for logs in Explore
	FlagLogsExploreTableVisualisation = "logsExploreTableVisualisation"

	// FlagAwsDatasourcesTempCredentials
	// Support temporary security credentials in AWS plugins for Grafana Cloud customers
	FlagAwsDatasourcesTempCredentials = "awsDatasourcesTempCredentials"

	// FlagTransformationsRedesign
	// Enables the transformations redesign
	FlagTransformationsRedesign = "transformationsRedesign"

	// FlagToggleLabelsInLogsUI
	// Enable toggleable filters in log details view
	FlagToggleLabelsInLogsUI = "toggleLabelsInLogsUI"

	// FlagMlExpressions
	// Enable support for Machine Learning in server-side expressions
	FlagMlExpressions = "mlExpressions"

	// FlagTraceQLStreaming
	// Enables response streaming of TraceQL queries of the Tempo data source
	FlagTraceQLStreaming = "traceQLStreaming"

	// FlagMetricsSummary
	// Enables metrics summary queries in the Tempo data source
	FlagMetricsSummary = "metricsSummary"

	// FlagGrafanaAPIServer
	// Enable Kubernetes API Server for Grafana resources
	FlagGrafanaAPIServer = "grafanaAPIServer"

	// FlagFeatureToggleAdminPage
	// Enable admin page for managing feature toggles from the Grafana front-end
	FlagFeatureToggleAdminPage = "featureToggleAdminPage"

	// FlagAwsAsyncQueryCaching
	// Enable caching for async queries for Redshift and Athena. Requires that the `useCachingService` feature toggle is enabled and the datasource has caching and async query support enabled
	FlagAwsAsyncQueryCaching = "awsAsyncQueryCaching"

	// FlagSplitScopes
	// Support faster dashboard and folder search by splitting permission scopes into parts
	FlagSplitScopes = "splitScopes"

	// FlagAzureMonitorDataplane
	// Adds dataplane compliant frame metadata in the Azure Monitor datasource
	FlagAzureMonitorDataplane = "azureMonitorDataplane"

	// FlagPermissionsFilterRemoveSubquery
	// Alternative permission filter implementation that does not use subqueries for fetching the dashboard folder
	FlagPermissionsFilterRemoveSubquery = "permissionsFilterRemoveSubquery"

	// FlagPrometheusConfigOverhaulAuth
	// Update the Prometheus configuration page with the new auth component
	FlagPrometheusConfigOverhaulAuth = "prometheusConfigOverhaulAuth"

	// FlagConfigurableSchedulerTick
	// Enable changing the scheduler base interval via configuration option unified_alerting.scheduler_tick_interval
	FlagConfigurableSchedulerTick = "configurableSchedulerTick"

	// FlagInfluxdbSqlSupport
	// Enable InfluxDB SQL query language support with new querying UI
	FlagInfluxdbSqlSupport = "influxdbSqlSupport"

	// FlagNoBasicRole
	// Enables a new role that has no permissions by default
	FlagNoBasicRole = "noBasicRole"

<<<<<<< HEAD
	// FlagPrometheusPromQAIL
	// Prometheus and AI/ML to assist users in creating a query
	FlagPrometheusPromQAIL = "prometheusPromQAIL"
=======
	// FlagAlertingNoDataErrorExecution
	// Changes how Alerting state manager handles execution of NoData/Error
	FlagAlertingNoDataErrorExecution = "alertingNoDataErrorExecution"

	// FlagAngularDeprecationUI
	// Display new Angular deprecation-related UI features
	FlagAngularDeprecationUI = "angularDeprecationUI"

	// FlagDashgpt
	// Enable AI powered features in dashboards
	FlagDashgpt = "dashgpt"

	// FlagReportingRetries
	// Enables rendering retries for the reporting feature
	FlagReportingRetries = "reportingRetries"

	// FlagNewBrowseDashboards
	// New browse/manage dashboards UI
	FlagNewBrowseDashboards = "newBrowseDashboards"

	// FlagSseGroupByDatasource
	// Send query to the same datasource in a single request when using server side expressions
	FlagSseGroupByDatasource = "sseGroupByDatasource"

	// FlagRequestInstrumentationStatusSource
	// Include a status source label for request metrics and logs
	FlagRequestInstrumentationStatusSource = "requestInstrumentationStatusSource"

	// FlagLokiRunQueriesInParallel
	// Enables running Loki queries in parallel
	FlagLokiRunQueriesInParallel = "lokiRunQueriesInParallel"

	// FlagWargamesTesting
	// Placeholder feature flag for internal testing
	FlagWargamesTesting = "wargamesTesting"

	// FlagAlertingInsights
	// Show the new alerting insights landing page
	FlagAlertingInsights = "alertingInsights"
>>>>>>> 9dc0c8be
)<|MERGE_RESOLUTION|>--- conflicted
+++ resolved
@@ -403,11 +403,9 @@
 	// Enables a new role that has no permissions by default
 	FlagNoBasicRole = "noBasicRole"
 
-<<<<<<< HEAD
 	// FlagPrometheusPromQAIL
 	// Prometheus and AI/ML to assist users in creating a query
 	FlagPrometheusPromQAIL = "prometheusPromQAIL"
-=======
 	// FlagAlertingNoDataErrorExecution
 	// Changes how Alerting state manager handles execution of NoData/Error
 	FlagAlertingNoDataErrorExecution = "alertingNoDataErrorExecution"
@@ -447,5 +445,4 @@
 	// FlagAlertingInsights
 	// Show the new alerting insights landing page
 	FlagAlertingInsights = "alertingInsights"
->>>>>>> 9dc0c8be
 )