// NOTE: This file was auto generated.  DO NOT EDIT DIRECTLY!
// To change feature flags, edit:
//  pkg/services/featuremgmt/registry.go
// Then run tests in:
//  pkg/services/featuremgmt/toggles_gen_test.go

package featuremgmt

const (
	// FlagTrimDefaults
	// Use cue schema to remove values that will be applied automatically
	FlagTrimDefaults = "trimDefaults"

	// FlagDisableEnvelopeEncryption
	// Disable envelope encryption (emergency only)
	FlagDisableEnvelopeEncryption = "disableEnvelopeEncryption"

	// FlagLiveServiceWebWorker
	// This will use a webworker thread to processes events rather than the main thread
	FlagLiveServiceWebWorker = "live-service-web-worker"

	// FlagQueryOverLive
	// Use Grafana Live WebSocket to execute backend queries
	FlagQueryOverLive = "queryOverLive"

	// FlagPanelTitleSearch
	// Search for dashboards using panel title
	FlagPanelTitleSearch = "panelTitleSearch"

	// FlagPublicDashboards
	// Enables public access to dashboards
	FlagPublicDashboards = "publicDashboards"

	// FlagPublicDashboardsEmailSharing
	// Enables public dashboard sharing to be restricted to only allowed emails
	FlagPublicDashboardsEmailSharing = "publicDashboardsEmailSharing"

	// FlagLokiExperimentalStreaming
	// Support new streaming approach for loki (prototype, needs special loki build)
	FlagLokiExperimentalStreaming = "lokiExperimentalStreaming"

	// FlagFeatureHighlights
	// Highlight Grafana Enterprise features
	FlagFeatureHighlights = "featureHighlights"

	// FlagMigrationLocking
	// Lock database during migrations
	FlagMigrationLocking = "migrationLocking"

	// FlagStorage
	// Configurable storage for dashboards, datasources, and resources
	FlagStorage = "storage"

	// FlagCorrelations
	// Correlations page
	FlagCorrelations = "correlations"

	// FlagDatasourceQueryMultiStatus
	// Introduce HTTP 207 Multi Status for api/ds/query
	FlagDatasourceQueryMultiStatus = "datasourceQueryMultiStatus"

	// FlagTraceToMetrics
	// Enable trace to metrics links
	FlagTraceToMetrics = "traceToMetrics"

	// FlagNewDBLibrary
	// Use jmoiron/sqlx rather than xorm for a few backend services
	FlagNewDBLibrary = "newDBLibrary"

	// FlagAutoMigrateOldPanels
	// Migrate old angular panels to supported versions (graph, table-old, worldmap, etc)
	FlagAutoMigrateOldPanels = "autoMigrateOldPanels"

	// FlagDisableAngular
	// Dynamic flag to disable angular at runtime. The preferred method is to set `angular_support_enabled` to `false` in the [security] settings, which allows you to change the state at runtime.
	FlagDisableAngular = "disableAngular"

	// FlagCanvasPanelNesting
	// Allow elements nesting
	FlagCanvasPanelNesting = "canvasPanelNesting"

	// FlagScenes
	// Experimental framework to build interactive dashboards
	FlagScenes = "scenes"

	// FlagDisableSecretsCompatibility
	// Disable duplicated secret storage in legacy tables
	FlagDisableSecretsCompatibility = "disableSecretsCompatibility"

	// FlagLogRequestsInstrumentedAsUnknown
	// Logs the path for requests that are instrumented as unknown
	FlagLogRequestsInstrumentedAsUnknown = "logRequestsInstrumentedAsUnknown"

	// FlagDataConnectionsConsole
	// Enables a new top-level page called Connections. This page is an experiment that provides a better experience when you install and configure data sources and other plugins.
	FlagDataConnectionsConsole = "dataConnectionsConsole"

	// FlagTopnav
	// Enables topnav support in external plugins. The new Grafana navigation cannot be disabled.
	FlagTopnav = "topnav"

	// FlagDockedMegaMenu
	// Enable support for a persistent (docked) navigation menu
	FlagDockedMegaMenu = "dockedMegaMenu"

	// FlagGrpcServer
	// Run the GRPC server
	FlagGrpcServer = "grpcServer"

	// FlagEntityStore
	// SQL-based entity store (requires storage flag also)
	FlagEntityStore = "entityStore"

	// FlagCloudWatchCrossAccountQuerying
	// Enables cross-account querying in CloudWatch datasources
	FlagCloudWatchCrossAccountQuerying = "cloudWatchCrossAccountQuerying"

	// FlagRedshiftAsyncQueryDataSupport
	// Enable async query data support for Redshift
	FlagRedshiftAsyncQueryDataSupport = "redshiftAsyncQueryDataSupport"

	// FlagAthenaAsyncQueryDataSupport
	// Enable async query data support for Athena
	FlagAthenaAsyncQueryDataSupport = "athenaAsyncQueryDataSupport"

	// FlagCloudwatchNewRegionsHandler
	// Refactor of /regions endpoint, no user-facing changes
	FlagCloudwatchNewRegionsHandler = "cloudwatchNewRegionsHandler"

	// FlagShowDashboardValidationWarnings
	// Show warnings when dashboards do not validate against the schema
	FlagShowDashboardValidationWarnings = "showDashboardValidationWarnings"

	// FlagMysqlAnsiQuotes
	// Use double quotes to escape keyword in a MySQL query
	FlagMysqlAnsiQuotes = "mysqlAnsiQuotes"

	// FlagAccessControlOnCall
	// Access control primitives for OnCall
	FlagAccessControlOnCall = "accessControlOnCall"

	// FlagNestedFolders
	// Enable folder nesting
	FlagNestedFolders = "nestedFolders"

	// FlagNestedFolderPicker
	// Enables the new folder picker to work with nested folders. Requires the nestedFolders feature flag
	FlagNestedFolderPicker = "nestedFolderPicker"

	// FlagAccessTokenExpirationCheck
	// Enable OAuth access_token expiration check and token refresh using the refresh_token
	FlagAccessTokenExpirationCheck = "accessTokenExpirationCheck"

	// FlagEmptyDashboardPage
	// Enable the redesigned user interface of a dashboard page that includes no panels
	FlagEmptyDashboardPage = "emptyDashboardPage"

	// FlagDisablePrometheusExemplarSampling
	// Disable Prometheus exemplar sampling
	FlagDisablePrometheusExemplarSampling = "disablePrometheusExemplarSampling"

	// FlagAlertingBacktesting
	// Rule backtesting API for alerting
	FlagAlertingBacktesting = "alertingBacktesting"

	// FlagEditPanelCSVDragAndDrop
	// Enables drag and drop for CSV and Excel files
	FlagEditPanelCSVDragAndDrop = "editPanelCSVDragAndDrop"

	// FlagAlertingNoNormalState
	// Stop maintaining state of alerts that are not firing
	FlagAlertingNoNormalState = "alertingNoNormalState"

	// FlagLogsContextDatasourceUi
	// Allow datasource to provide custom UI for context view
	FlagLogsContextDatasourceUi = "logsContextDatasourceUi"

	// FlagLokiQuerySplitting
	// Split large interval queries into subqueries with smaller time intervals
	FlagLokiQuerySplitting = "lokiQuerySplitting"

	// FlagLokiQuerySplittingConfig
	// Give users the option to configure split durations for Loki queries
	FlagLokiQuerySplittingConfig = "lokiQuerySplittingConfig"

	// FlagIndividualCookiePreferences
	// Support overriding cookie preferences per user
	FlagIndividualCookiePreferences = "individualCookiePreferences"

	// FlagGcomOnlyExternalOrgRoleSync
	// Prohibits a user from changing organization roles synced with Grafana Cloud auth provider
	FlagGcomOnlyExternalOrgRoleSync = "gcomOnlyExternalOrgRoleSync"

	// FlagPrometheusMetricEncyclopedia
	// Adds the metrics explorer component to the Prometheus query builder as an option in metric select
	FlagPrometheusMetricEncyclopedia = "prometheusMetricEncyclopedia"

	// FlagTimeSeriesTable
	// Enable time series table transformer &amp; sparkline cell type
	FlagTimeSeriesTable = "timeSeriesTable"

	// FlagInfluxdbBackendMigration
	// Query InfluxDB InfluxQL without the proxy
	FlagInfluxdbBackendMigration = "influxdbBackendMigration"

	// FlagClientTokenRotation
	// Replaces the current in-request token rotation so that the client initiates the rotation
	FlagClientTokenRotation = "clientTokenRotation"

	// FlagPrometheusDataplane
	// Changes responses to from Prometheus to be compliant with the dataplane specification. In particular it sets the numeric Field.Name from &#39;Value&#39; to the value of the `__name__` label when present.
	FlagPrometheusDataplane = "prometheusDataplane"

	// FlagLokiMetricDataplane
	// Changes metric responses from Loki to be compliant with the dataplane specification.
	FlagLokiMetricDataplane = "lokiMetricDataplane"

	// FlagLokiLogsDataplane
	// Changes logs responses from Loki to be compliant with the dataplane specification.
	FlagLokiLogsDataplane = "lokiLogsDataplane"

	// FlagDataplaneFrontendFallback
	// Support dataplane contract field name change for transformations and field name matchers where the name is different
	FlagDataplaneFrontendFallback = "dataplaneFrontendFallback"

	// FlagDisableSSEDataplane
	// Disables dataplane specific processing in server side expressions.
	FlagDisableSSEDataplane = "disableSSEDataplane"

	// FlagAlertStateHistoryLokiSecondary
	// Enable Grafana to write alert state history to an external Loki instance in addition to Grafana annotations.
	FlagAlertStateHistoryLokiSecondary = "alertStateHistoryLokiSecondary"

	// FlagAlertingNotificationsPoliciesMatchingInstances
	// Enables the preview of matching instances for notification policies
	FlagAlertingNotificationsPoliciesMatchingInstances = "alertingNotificationsPoliciesMatchingInstances"

	// FlagAlertStateHistoryLokiPrimary
	// Enable a remote Loki instance as the primary source for state history reads.
	FlagAlertStateHistoryLokiPrimary = "alertStateHistoryLokiPrimary"

	// FlagAlertStateHistoryLokiOnly
	// Disable Grafana alerts from emitting annotations when a remote Loki instance is available.
	FlagAlertStateHistoryLokiOnly = "alertStateHistoryLokiOnly"

	// FlagUnifiedRequestLog
	// Writes error logs to the request logger
	FlagUnifiedRequestLog = "unifiedRequestLog"

	// FlagRenderAuthJWT
	// Uses JWT-based auth for rendering instead of relying on remote cache
	FlagRenderAuthJWT = "renderAuthJWT"

	// FlagExternalServiceAuth
	// Starts an OAuth2 authentication provider for external services
	FlagExternalServiceAuth = "externalServiceAuth"

	// FlagRefactorVariablesTimeRange
	// Refactor time range variables flow to reduce number of API calls made when query variables are chained
	FlagRefactorVariablesTimeRange = "refactorVariablesTimeRange"

	// FlagUseCachingService
	// When turned on, the new query and resource caching implementation using a wire service inject will be used in place of the previous middleware implementation
	FlagUseCachingService = "useCachingService"

	// FlagEnableElasticsearchBackendQuerying
	// Enable the processing of queries and responses in the Elasticsearch data source through backend
	FlagEnableElasticsearchBackendQuerying = "enableElasticsearchBackendQuerying"

	// FlagAdvancedDataSourcePicker
	// Enable a new data source picker with contextual information, recently used order and advanced mode
	FlagAdvancedDataSourcePicker = "advancedDataSourcePicker"

	// FlagFaroDatasourceSelector
	// Enable the data source selector within the Frontend Apps section of the Frontend Observability
	FlagFaroDatasourceSelector = "faroDatasourceSelector"

	// FlagEnableDatagridEditing
	// Enables the edit functionality in the datagrid panel
	FlagEnableDatagridEditing = "enableDatagridEditing"

	// FlagDataSourcePageHeader
	// Apply new pageHeader UI in data source edit page
	FlagDataSourcePageHeader = "dataSourcePageHeader"

	// FlagExtraThemes
	// Enables extra themes
	FlagExtraThemes = "extraThemes"

	// FlagLokiPredefinedOperations
	// Adds predefined query operations to Loki query editor
	FlagLokiPredefinedOperations = "lokiPredefinedOperations"

	// FlagPluginsFrontendSandbox
	// Enables the plugins frontend sandbox
	FlagPluginsFrontendSandbox = "pluginsFrontendSandbox"

	// FlagDashboardEmbed
	// Allow embedding dashboard for external use in Code editors
	FlagDashboardEmbed = "dashboardEmbed"

	// FlagFrontendSandboxMonitorOnly
	// Enables monitor only in the plugin frontend sandbox (if enabled)
	FlagFrontendSandboxMonitorOnly = "frontendSandboxMonitorOnly"

	// FlagSqlDatasourceDatabaseSelection
	// Enables previous SQL data source dataset dropdown behavior
	FlagSqlDatasourceDatabaseSelection = "sqlDatasourceDatabaseSelection"

	// FlagLokiFormatQuery
	// Enables the ability to format Loki queries
	FlagLokiFormatQuery = "lokiFormatQuery"

	// FlagCloudWatchLogsMonacoEditor
	// Enables the Monaco editor for CloudWatch Logs queries
	FlagCloudWatchLogsMonacoEditor = "cloudWatchLogsMonacoEditor"

	// FlagExploreScrollableLogsContainer
	// Improves the scrolling behavior of logs in Explore
	FlagExploreScrollableLogsContainer = "exploreScrollableLogsContainer"

	// FlagRecordedQueriesMulti
	// Enables writing multiple items from a single query within Recorded Queries
	FlagRecordedQueriesMulti = "recordedQueriesMulti"

	// FlagPluginsDynamicAngularDetectionPatterns
	// Enables fetching Angular detection patterns for plugins from GCOM and fallback to hardcoded ones
	FlagPluginsDynamicAngularDetectionPatterns = "pluginsDynamicAngularDetectionPatterns"

	// FlagVizAndWidgetSplit
	// Split panels between visualizations and widgets
	FlagVizAndWidgetSplit = "vizAndWidgetSplit"

	// FlagPrometheusIncrementalQueryInstrumentation
	// Adds RudderStack events to incremental queries
	FlagPrometheusIncrementalQueryInstrumentation = "prometheusIncrementalQueryInstrumentation"

	// FlagLogsExploreTableVisualisation
	// A table visualisation for logs in Explore
	FlagLogsExploreTableVisualisation = "logsExploreTableVisualisation"

	// FlagAwsDatasourcesTempCredentials
	// Support temporary security credentials in AWS plugins for Grafana Cloud customers
	FlagAwsDatasourcesTempCredentials = "awsDatasourcesTempCredentials"

	// FlagTransformationsRedesign
	// Enables the transformations redesign
	FlagTransformationsRedesign = "transformationsRedesign"

	// FlagToggleLabelsInLogsUI
	// Enable toggleable filters in log details view
	FlagToggleLabelsInLogsUI = "toggleLabelsInLogsUI"

	// FlagMlExpressions
	// Enable support for Machine Learning in server-side expressions
	FlagMlExpressions = "mlExpressions"

	// FlagTraceQLStreaming
	// Enables response streaming of TraceQL queries of the Tempo data source
	FlagTraceQLStreaming = "traceQLStreaming"

	// FlagMetricsSummary
	// Enables metrics summary queries in the Tempo data source
	FlagMetricsSummary = "metricsSummary"

	// FlagGrafanaAPIServer
	// Enable Kubernetes API Server for Grafana resources
	FlagGrafanaAPIServer = "grafanaAPIServer"

	// FlagGrafanaAPIServerWithExperimentalAPIs
	// Register experimental APIs with the k8s API server
	FlagGrafanaAPIServerWithExperimentalAPIs = "grafanaAPIServerWithExperimentalAPIs"

	// FlagFeatureToggleAdminPage
	// Enable admin page for managing feature toggles from the Grafana front-end
	FlagFeatureToggleAdminPage = "featureToggleAdminPage"

	// FlagAwsAsyncQueryCaching
	// Enable caching for async queries for Redshift and Athena. Requires that the `useCachingService` feature toggle is enabled and the datasource has caching and async query support enabled
	FlagAwsAsyncQueryCaching = "awsAsyncQueryCaching"

	// FlagSplitScopes
	// Support faster dashboard and folder search by splitting permission scopes into parts
	FlagSplitScopes = "splitScopes"

	// FlagAzureMonitorDataplane
	// Adds dataplane compliant frame metadata in the Azure Monitor datasource
	FlagAzureMonitorDataplane = "azureMonitorDataplane"

	// FlagPermissionsFilterRemoveSubquery
	// Alternative permission filter implementation that does not use subqueries for fetching the dashboard folder
	FlagPermissionsFilterRemoveSubquery = "permissionsFilterRemoveSubquery"

	// FlagPrometheusConfigOverhaulAuth
	// Update the Prometheus configuration page with the new auth component
	FlagPrometheusConfigOverhaulAuth = "prometheusConfigOverhaulAuth"

	// FlagConfigurableSchedulerTick
	// Enable changing the scheduler base interval via configuration option unified_alerting.scheduler_tick_interval
	FlagConfigurableSchedulerTick = "configurableSchedulerTick"

	// FlagInfluxdbSqlSupport
	// Enable InfluxDB SQL query language support with new querying UI
	FlagInfluxdbSqlSupport = "influxdbSqlSupport"

	// FlagAlertingNoDataErrorExecution
	// Changes how Alerting state manager handles execution of NoData/Error
	FlagAlertingNoDataErrorExecution = "alertingNoDataErrorExecution"

	// FlagAngularDeprecationUI
	// Display new Angular deprecation-related UI features
	FlagAngularDeprecationUI = "angularDeprecationUI"

	// FlagDashgpt
	// Enable AI powered features in dashboards
	FlagDashgpt = "dashgpt"

	// FlagReportingRetries
	// Enables rendering retries for the reporting feature
	FlagReportingRetries = "reportingRetries"

	// FlagNewBrowseDashboards
	// New browse/manage dashboards UI
	FlagNewBrowseDashboards = "newBrowseDashboards"

	// FlagSseGroupByDatasource
	// Send query to the same datasource in a single request when using server side expressions
	FlagSseGroupByDatasource = "sseGroupByDatasource"

	// FlagRequestInstrumentationStatusSource
	// Include a status source label for request metrics and logs
	FlagRequestInstrumentationStatusSource = "requestInstrumentationStatusSource"

	// FlagLibraryPanelRBAC
	// Enables RBAC support for library panels
	FlagLibraryPanelRBAC = "libraryPanelRBAC"

	// FlagLokiRunQueriesInParallel
	// Enables running Loki queries in parallel
	FlagLokiRunQueriesInParallel = "lokiRunQueriesInParallel"

	// FlagWargamesTesting
	// Placeholder feature flag for internal testing
	FlagWargamesTesting = "wargamesTesting"

	// FlagAlertingInsights
	// Show the new alerting insights landing page
	FlagAlertingInsights = "alertingInsights"

	// FlagExternalCorePlugins
	// Allow core plugins to be loaded as external
	FlagExternalCorePlugins = "externalCorePlugins"

	// FlagPluginsAPIMetrics
	// Sends metrics of public grafana packages usage by plugins
	FlagPluginsAPIMetrics = "pluginsAPIMetrics"

	// FlagHttpSLOLevels
	// Adds SLO level to http request metrics
	FlagHttpSLOLevels = "httpSLOLevels"

	// FlagIdForwarding
	// Generate signed id token for identity that can be forwarded to plugins and external services
	FlagIdForwarding = "idForwarding"

	// FlagCloudWatchWildCardDimensionValues
	// Fetches dimension values from CloudWatch to correctly label wildcard dimensions
	FlagCloudWatchWildCardDimensionValues = "cloudWatchWildCardDimensionValues"

	// FlagExternalServiceAccounts
	// Automatic service account and token setup for plugins
	FlagExternalServiceAccounts = "externalServiceAccounts"

	// FlagAlertingModifiedExport
	// Enables using UI for provisioned rules modification and export
	FlagAlertingModifiedExport = "alertingModifiedExport"

	// FlagPanelMonitoring
	// Enables panel monitoring through logs and measurements
	FlagPanelMonitoring = "panelMonitoring"

	// FlagEnableNativeHTTPHistogram
	// Enables native HTTP Histograms
	FlagEnableNativeHTTPHistogram = "enableNativeHTTPHistogram"

	// FlagTransformationsVariableSupport
	// Allows using variables in transformations
	FlagTransformationsVariableSupport = "transformationsVariableSupport"

	// FlagKubernetesPlaylists
	// Use the kubernetes API in the frontend for playlists
	FlagKubernetesPlaylists = "kubernetesPlaylists"

	// FlagNavAdminSubsections
	// Splits the administration section of the nav tree into subsections
	FlagNavAdminSubsections = "navAdminSubsections"

	// FlagRecoveryThreshold
	// Enables feature recovery threshold (aka hysteresis) for threshold server-side expression
	FlagRecoveryThreshold = "recoveryThreshold"

<<<<<<< HEAD
	// FlagPluginsInstrumentationStatusSource
	// Include a status source label for plugin request metrics and logs
	FlagPluginsInstrumentationStatusSource = "pluginsInstrumentationStatusSource"
=======
	// FlagAwsDatasourcesNewFormStyling
	// Applies new form styling for configuration and query editors in AWS plugins
	FlagAwsDatasourcesNewFormStyling = "awsDatasourcesNewFormStyling"
>>>>>>> afa64fc2
)<|MERGE_RESOLUTION|>--- conflicted
+++ resolved
@@ -499,13 +499,7 @@
 	// Enables feature recovery threshold (aka hysteresis) for threshold server-side expression
 	FlagRecoveryThreshold = "recoveryThreshold"
 
-<<<<<<< HEAD
-	// FlagPluginsInstrumentationStatusSource
-	// Include a status source label for plugin request metrics and logs
-	FlagPluginsInstrumentationStatusSource = "pluginsInstrumentationStatusSource"
-=======
 	// FlagAwsDatasourcesNewFormStyling
 	// Applies new form styling for configuration and query editors in AWS plugins
 	FlagAwsDatasourcesNewFormStyling = "awsDatasourcesNewFormStyling"
->>>>>>> afa64fc2
 )