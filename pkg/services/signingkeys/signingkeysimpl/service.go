--- conflicted
+++ resolved
@@ -112,8 +112,6 @@
 	// The server private key is always available
 	pk, _ := s.GetPrivateKey(serverPrivateKeyID)
 	return pk
-<<<<<<< HEAD
-=======
 }
 
 // GetServerPrivateKey returns the private key used to sign tokens
@@ -121,5 +119,4 @@
 	// The server public key is always available
 	publicKey, _ := s.GetPublicKey(serverPrivateKeyID)
 	return publicKey
->>>>>>> 4310f574
 }