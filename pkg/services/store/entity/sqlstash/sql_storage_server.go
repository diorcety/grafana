--- conflicted
+++ resolved
@@ -31,7 +31,6 @@
 // Make sure we implement both store + admin
 var _ entity.EntityStoreServer = &sqlEntityServer{}
 
-<<<<<<< HEAD
 // Package level errors.
 var (
 	ErrUnauthorizedNamespace = errors.New("namespace not authorized for user")
@@ -53,12 +52,6 @@
 		pgWatcherChannelBufferLen:      DefaultPgWatcherChannelBufferLen,
 		pgListenerMinReconnectInterval: DefaultPgListenerMinReconnectInterval,
 		pgListenerMaxReconnectInterval: DefaultPgListenerMaxReconnectInterval,
-=======
-func ProvideSQLEntityServer(db db.EntityDBInterface /*, cfg *setting.Cfg */) (entity.EntityStoreServer, error) {
-	entityServer := &sqlEntityServer{
-		db:  db,
-		log: log.New("sql-entity-server"),
->>>>>>> 3f2820a5
 	}
 
 	return entityServer, nil
@@ -71,7 +64,6 @@
 	dialect     migrator.Dialect
 	snowflake   *snowflake.Node
 	broadcaster Broadcaster[*entity.Entity]
-<<<<<<< HEAD
 
 	// Postgres LISTEN/NOTIFY. TODO: move to a different struct
 	pgListener   *pq.Listener
@@ -85,8 +77,6 @@
 	pgWatcherChannelBufferLen      int
 	pgListenerMinReconnectInterval time.Duration
 	pgListenerMaxReconnectInterval time.Duration
-=======
->>>>>>> 3f2820a5
 }
 
 // Types aliases that serve to provide consistent namning and documentation throughout postgres LISTEN/NOTIFY
@@ -889,7 +879,6 @@
 	ent.ResourceVersion = s.snowflake.Generate().Int64()
 
 	labels, err := json.Marshal(ent.Labels)
-<<<<<<< HEAD
 	if err != nil {
 		s.log.Error("error marshalling labels", "msg", err.Error())
 		return err
@@ -947,65 +936,6 @@
 		return err
 	}
 
-=======
-	if err != nil {
-		s.log.Error("error marshalling labels", "msg", err.Error())
-		return err
-	}
-
-	fields, err := json.Marshal(ent.Fields)
-	if err != nil {
-		s.log.Error("error marshalling fields", "msg", err.Error())
-		return err
-	}
-
-	errors, err := json.Marshal(ent.Errors)
-	if err != nil {
-		s.log.Error("error marshalling errors", "msg", err.Error())
-		return err
-	}
-
-	values := map[string]any{
-		// below are only set in history table
-		"guid":       ent.Guid,
-		"key":        ent.Key,
-		"namespace":  ent.Namespace,
-		"group":      ent.Group,
-		"resource":   ent.Resource,
-		"name":       ent.Name,
-		"created_at": ent.CreatedAt,
-		"created_by": ent.CreatedBy,
-		// below are updated
-		"group_version":    ent.GroupVersion,
-		"folder":           ent.Folder,
-		"slug":             ent.Slug,
-		"updated_at":       ent.UpdatedAt,
-		"updated_by":       ent.UpdatedBy,
-		"body":             ent.Body,
-		"meta":             ent.Meta,
-		"status":           ent.Status,
-		"size":             ent.Size,
-		"etag":             ent.ETag,
-		"resource_version": ent.ResourceVersion,
-		"title":            ent.Title,
-		"description":      ent.Description,
-		"labels":           labels,
-		"fields":           fields,
-		"errors":           errors,
-		"origin":           ent.Origin.Source,
-		"origin_key":       ent.Origin.Key,
-		"origin_ts":        ent.Origin.Time,
-		"message":          ent.Message,
-		"action":           entity.Entity_DELETED,
-	}
-
-	// 1. Add the `entity_history` values
-	if err := s.dialect.Insert(ctx, tx, "entity_history", values); err != nil {
-		s.log.Error("error inserting entity history", "msg", err.Error())
-		return err
-	}
-
->>>>>>> 3f2820a5
 	_, err = tx.Exec(ctx, "DELETE FROM entity WHERE guid=?", ent.Guid)
 	if err != nil {
 		return err
@@ -1329,7 +1259,6 @@
 		return fmt.Errorf("missing user in context")
 	}
 
-<<<<<<< HEAD
 	// process the request and cache derived information
 	cr, err := newCachedEntityWatchRequest(r, "default") // TODO: user.OrgID
 	if err != nil {
@@ -1338,15 +1267,10 @@
 
 	// collect and send any historical events
 	err = s.watchInit(w.Context(), cr, w)
-=======
-	// collect and send any historical events
-	err = s.watchInit(w.Context(), r, w)
->>>>>>> 3f2820a5
 	if err != nil {
 		return err
 	}
 
-<<<<<<< HEAD
 	engine, err := s.db.GetEngine()
 	if err != nil {
 		return fmt.Errorf("get engine: %w", err)
@@ -1358,10 +1282,6 @@
 	} else {
 		err = s.watch(w.Context(), cr, w)
 	}
-=======
-	// subscribe to new events
-	err = s.watch(w.Context(), r, w)
->>>>>>> 3f2820a5
 	if err != nil {
 		s.log.Error("watch error", "err", err)
 		return err
@@ -1370,7 +1290,6 @@
 	return nil
 }
 
-<<<<<<< HEAD
 // cachedEntityWatchRequest embeds an entity.EntityWatchRequest and holds some calculated
 // information for consistency and efficiency
 type cachedEntityWatchRequest struct {
@@ -1404,10 +1323,6 @@
 
 // watchInit is a helper function to send the initial set of entities to the client
 func (s *sqlEntityServer) watchInit(ctx context.Context, r cachedEntityWatchRequest, w entity.EntityStore_WatchServer) error {
-=======
-// watchInit is a helper function to send the initial set of entities to the client
-func (s *sqlEntityServer) watchInit(ctx context.Context, r *entity.EntityWatchRequest, w entity.EntityStore_WatchServer) error {
->>>>>>> 3f2820a5
 	rr := &entity.ReadEntityRequest{
 		WithBody:   r.WithBody,
 		WithStatus: r.WithStatus,
@@ -1439,22 +1354,10 @@
 		entityQuery.addWhereIn("resource", r.Resource)
 	}
 
-<<<<<<< HEAD
 	if len(r.keys) > 0 {
 		where := []string{}
 		args := []any{}
 		for _, key := range r.keys {
-=======
-	if len(r.Key) > 0 {
-		where := []string{}
-		args := []any{}
-		for _, k := range r.Key {
-			key, err := entity.ParseKey(k)
-			if err != nil {
-				return err
-			}
-
->>>>>>> 3f2820a5
 			args = append(args, key.Namespace, key.Group, key.Resource)
 			whereclause := "(" + s.dialect.Quote("namespace") + "=? AND " + s.dialect.Quote("group") + "=? AND " + s.dialect.Quote("resource") + "=?"
 			if key.Name != "" {
@@ -1516,11 +1419,7 @@
 					return nil
 				}
 
-<<<<<<< HEAD
 				result, err := s.rowToEntity(ctx, rows, rr.WithBody, rr.WithStatus)
-=======
-				result, err := s.rowToEntity(ctx, rows, rr)
->>>>>>> 3f2820a5
 				if err != nil {
 					return err
 				}
@@ -1609,11 +1508,7 @@
 					return nil
 				}
 
-<<<<<<< HEAD
 				result, err := s.rowToEntity(ctx, rows, rr.WithBody, rr.WithStatus)
-=======
-				result, err := s.rowToEntity(ctx, rows, rr)
->>>>>>> 3f2820a5
 				if err != nil {
 					return err
 				}
@@ -1637,11 +1532,7 @@
 	return since, nil
 }
 
-<<<<<<< HEAD
 func watchMatches(r cachedEntityWatchRequest, result *entity.Entity) bool {
-=======
-func watchMatches(r *entity.EntityWatchRequest, result *entity.Entity) bool {
->>>>>>> 3f2820a5
 	// Resource version too old
 	if result.ResourceVersion <= r.Since {
 		return false
@@ -1667,20 +1558,9 @@
 	}
 
 	// must match at least one key if specified
-<<<<<<< HEAD
 	if len(r.keys) > 0 {
 		matched := false
 		for _, key := range r.keys {
-=======
-	if len(r.Key) > 0 {
-		matched := false
-		for _, k := range r.Key {
-			key, err := entity.ParseKey(k)
-			if err != nil {
-				return false
-			}
-
->>>>>>> 3f2820a5
 			if key.Namespace == result.Namespace && key.Group == result.Group && key.Resource == result.Resource && (key.Name == "" || key.Name == result.Name) {
 				matched = true
 				break
@@ -1709,7 +1589,6 @@
 	return true
 }
 
-<<<<<<< HEAD
 // notifiedEntity holds the JSON payload that the postgres notification payload contains, and it is used to discard
 // uninteresting rows. The JSON payload is built in a trigger on "entity" table, and passed to the postgres NOTIFY
 // command so we receive it here.
@@ -2048,10 +1927,6 @@
 
 // watch is a helper to get the next set of entities and send them to the client
 func (s *sqlEntityServer) watch(ctx context.Context, r cachedEntityWatchRequest, w entity.EntityStore_WatchServer) error {
-=======
-// watch is a helper to get the next set of entities and send them to the client
-func (s *sqlEntityServer) watch(ctx context.Context, r *entity.EntityWatchRequest, w entity.EntityStore_WatchServer) error {
->>>>>>> 3f2820a5
 	s.log.Debug("watch started", "since", r.Since)
 
 	evts, err := s.broadcaster.Subscribe(w.Context())
