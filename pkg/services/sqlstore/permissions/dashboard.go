package permissions

import (
	"bytes"
	"fmt"
	"strings"

	"github.com/grafana/grafana/pkg/services/accesscontrol"
	"github.com/grafana/grafana/pkg/services/dashboards"
	"github.com/grafana/grafana/pkg/services/featuremgmt"
	"github.com/grafana/grafana/pkg/services/folder"
	"github.com/grafana/grafana/pkg/services/login"
	"github.com/grafana/grafana/pkg/services/sqlstore/searchstore"
	"github.com/grafana/grafana/pkg/services/user"
)

var (
	dashWildcards   = accesscontrol.WildcardsFromPrefix(dashboards.ScopeDashboardsPrefix)
	folderWildcards = accesscontrol.WildcardsFromPrefix(dashboards.ScopeFoldersPrefix)
)

// TODO: Nested folder support with cte and without...
func NewDashboardFilter(
	usr *user.SignedInUser,
	permissionLevel dashboards.PermissionType,
	queryType string,
	features featuremgmt.FeatureToggles,
	reqQrySupported bool,
) *DashboardFilter {
	needEdit := permissionLevel > dashboards.PERMISSION_VIEW

	var folderAction string
	var dashboardAction string

	if queryType == searchstore.TypeFolder {
		folderAction = dashboards.ActionFoldersRead
		if needEdit {
			folderAction = dashboards.ActionDashboardsCreate
		}
	} else if queryType == searchstore.TypeDashboard {
		dashboardAction = dashboards.ActionDashboardsRead
		if needEdit {
			dashboardAction = dashboards.ActionDashboardsWrite
		}
	} else if queryType == searchstore.TypeAlertFolder {
		folderAction = accesscontrol.ActionAlertingRuleRead
		if needEdit {
			folderAction = accesscontrol.ActionAlertingRuleCreate
		}
	} else {
		folderAction = dashboards.ActionFoldersRead
		dashboardAction = dashboards.ActionDashboardsRead
		if needEdit {
			folderAction = dashboards.ActionDashboardsCreate
			dashboardAction = dashboards.ActionDashboardsWrite
		}
	}

	needToCheckFolderAction := needToCheckAction(folderAction, usr.Permissions[usr.OrgID], folderWildcards)
	needToCheckDashboardAction := needToCheckAction(dashboardAction, usr.Permissions[usr.OrgID], dashWildcards, folderWildcards)

	f := &DashboardFilter{
		usr: usr, features: features, reqQrySupported: reqQrySupported,
		needToCheckFolderAction: needToCheckFolderAction, needToCheckDashboardAction: needToCheckDashboardAction,
	}

	f.buildClauses(folderAction, dashboardAction)
	return f
}

type DashboardFilter struct {
	usr   *user.SignedInUser
	join  clause
	where clause

	reqQrySupported bool
	features        featuremgmt.FeatureToggles

	needToCheckFolderAction    bool
	needToCheckDashboardAction bool
}

func (f *DashboardFilter) LeftJoin() string {
	return f.join.string
}

func (f *DashboardFilter) Where() (string, []interface{}) {
	return f.where.string, f.where.params
}

func (f *DashboardFilter) buildClauses(folderAction, dashboardAction string) {
	if f.hasNoPermissions() {
		f.join = clause{string: ""}
		f.where = clause{string: "(1 = 0)"}
		return
	}

	// user has wildcard for both folders and dashboard we can skip performing access check
	if f.hasNoActionsToCheck() {
		f.join = clause{string: ""}
		f.where = clause{string: "(1 = 1)"}
		return
	}

	useSelfContained := f.usr.AuthenticatedBy == login.ExtendedJWTModule

	query := strings.Builder{}

	if !useSelfContained {
		// build join clause
		query.WriteString("permission p ON (dashboard.uid = p.identifier OR folder.uid = p.identifier)")
		f.join = clause{string: query.String()}

		// recycle and reuse
		query.Reset()
	}

	params := []interface{}{}
	query.WriteByte('(')

	roleFilter, roleFilterParams := accesscontrol.UserRolesFilter(f.usr.OrgID, f.usr.UserID, f.usr.Teams, accesscontrol.GetOrgRoles(f.usr))

	if dashboardAction != "" {
		if f.needToCheckDashboardAction {
			if !useSelfContained {
				query.WriteString(fmt.Sprintf(`
				((
					p.action = '%s' AND
					p.kind = 'dashboards' AND
					p.attribute = 'uid' AND
					p.role_id IN(%s) AND
					NOT dashboard.is_folder
				) OR (
					p.action = '%s' AND
					p.kind = 'folders' AND
					p.attribute = 'uid' AND
					p.role_id IN(%s) AND
					NOT dashboard.is_folder
				))
				`, dashboardAction, roleFilter, dashboardAction, roleFilter))

				params = append(params, roleFilterParams...)
				params = append(params, roleFilterParams...)
			} else {
				args := getAllowedUIDs([]string{dashboardAction}, f.usr, dashboards.ScopeDashboardsPrefix)

				// Only add the IN clause if we have any dashboards to check
				if len(args) > 0 {
					query.WriteString("(dashboard.uid IN (?" + strings.Repeat(", ?", len(args)-1) + "")
					query.WriteString(") AND NOT dashboard.is_folder)")
					params = append(params, args...)
				} else {
					query.WriteString("(1 = 0)")
				}

				query.WriteString(" OR ")

				args = getAllowedUIDs([]string{dashboardAction}, f.usr, dashboards.ScopeFoldersPrefix)

				// Only add the IN clause if we have any folders to check
				if len(args) > 0 {
					query.WriteString("(folder.uid IN (?" + strings.Repeat(", ?", len(args)-1))
					query.WriteString(") AND NOT dashboard.is_folder)")
					params = append(params, args...)
				} else {
					query.WriteString("(1 = 0 AND NOT dashboard.is_folder)")
				}
			}
		} else {
			query.WriteString("NOT dashboard.is_folder")
		}
	}

	if folderAction != "" {
		if dashboardAction != "" {
			query.WriteString(" OR ")
		}

		if f.needToCheckFolderAction {
			if !useSelfContained {
				query.WriteString(fmt.Sprintf(`
				(
					p.action = '%s' AND
					p.kind = 'folders' AND
					p.attribute = 'uid' AND
					p.role_id IN(%s) AND
					dashboard.is_folder
				)
				`, folderAction, roleFilter))
				params = append(params, roleFilterParams...)
			} else {
				args := getAllowedUIDs([]string{folderAction}, f.usr, dashboards.ScopeFoldersPrefix)

				if len(args) > 0 {
					query.WriteString("(dashboard.uid IN(?" + strings.Repeat(", ?", len(args)-1))
					query.WriteString(") AND dashboard.is_folder)")
					params = append(params, args...)
				} else {
					query.WriteString("(1 = 0 AND dashboard.is_folder)")
				}
			}
		} else {
			query.WriteString("dashboard.is_folder")
		}
	}

	query.WriteByte(')')
	f.where = clause{string: query.String(), params: params}
}

func (f *DashboardFilter) hasNoPermissions() bool {
	return f.usr == nil || f.usr.Permissions == nil || f.usr.Permissions[f.usr.OrgID] == nil
}

func (f *DashboardFilter) hasNoActionsToCheck() bool {
	return !f.needToCheckDashboardAction && !f.needToCheckFolderAction
}

// maximum possible capacity for recursive queries array: one query for folder and one for dashboard actions
const maximumRecursiveQueries = 2

<<<<<<< HEAD
// FIXME: Remove this, unused
type DashboardPermissionFilter struct {
	OrgRole         org.RoleType
	Dialect         migrator.Dialect
	UserId          int64
	OrgId           int64
	PermissionLevel dashboards.PermissionType
}

func (d DashboardPermissionFilter) Where() (string, []interface{}) {
	if d.OrgRole == org.RoleAdmin {
		return "", nil
	}

	okRoles := []interface{}{d.OrgRole}
	if d.OrgRole == org.RoleEditor {
		okRoles = append(okRoles, org.RoleViewer)
	}

	falseStr := d.Dialect.BooleanStr(false)

	sql := `(
		dashboard.id IN (
			SELECT distinct DashboardId from (
				SELECT d.id AS DashboardId
					FROM dashboard AS d
					LEFT JOIN dashboard_acl AS da ON
						da.dashboard_id = d.id OR
						da.dashboard_id = d.folder_id
					WHERE
						d.org_id = ? AND
						da.permission >= ? AND
						(
							da.user_id = ? OR
							da.team_id IN (SELECT team_id from team_member AS tm WHERE tm.user_id = ?) OR
							da.role IN (?` + strings.Repeat(",?", len(okRoles)-1) + `)
						)
				UNION
				SELECT d.id AS DashboardId
					FROM dashboard AS d
					LEFT JOIN dashboard AS folder on folder.id = d.folder_id
					LEFT JOIN dashboard_acl AS da ON
						(
							-- include default permissions -->
							da.org_id = -1 AND (
							  (folder.id IS NOT NULL AND folder.has_acl = ` + falseStr + `) OR
							  (folder.id IS NULL AND d.has_acl = ` + falseStr + `)
							)
						)
					WHERE
						d.org_id = ? AND
						da.permission >= ? AND
						(
							da.user_id = ? OR
							da.role IN (?` + strings.Repeat(",?", len(okRoles)-1) + `)
						)
			) AS a
		)
	)
	`

	params := []interface{}{d.OrgId, d.PermissionLevel, d.UserId, d.UserId}
	params = append(params, okRoles...)
	params = append(params, d.OrgId, d.PermissionLevel, d.UserId)
	params = append(params, okRoles...)
	return sql, params
}

=======
>>>>>>> 25c4292a
type clause struct {
	string
	params []interface{}
}

type accessControlDashboardPermissionFilter struct {
	user             *user.SignedInUser
	dashboardActions []string
	folderActions    []string
	features         featuremgmt.FeatureToggles

	where clause
	// any recursive CTE queries (if supported)
	recQueries                   []clause
	recursiveQueriesAreSupported bool
}

// NewAccessControlDashboardPermissionFilter creates a new AccessControlDashboardPermissionFilter that is configured with specific actions calculated based on the dashboards.PermissionType and query type
func NewAccessControlDashboardPermissionFilter(user *user.SignedInUser, permissionLevel dashboards.PermissionType, queryType string, features featuremgmt.FeatureToggles, recursiveQueriesAreSupported bool) *accessControlDashboardPermissionFilter {
	needEdit := permissionLevel > dashboards.PERMISSION_VIEW

	var folderActions []string
	var dashboardActions []string
	if queryType == searchstore.TypeFolder {
		folderActions = append(folderActions, dashboards.ActionFoldersRead)
		if needEdit {
			folderActions = append(folderActions, dashboards.ActionDashboardsCreate)
		}
	} else if queryType == searchstore.TypeDashboard {
		dashboardActions = append(dashboardActions, dashboards.ActionDashboardsRead)
		if needEdit {
			dashboardActions = append(dashboardActions, dashboards.ActionDashboardsWrite)
		}
	} else if queryType == searchstore.TypeAlertFolder {
		folderActions = append(
			folderActions,
			dashboards.ActionFoldersRead,
			accesscontrol.ActionAlertingRuleRead,
		)
		if needEdit {
			folderActions = append(
				folderActions,
				accesscontrol.ActionAlertingRuleCreate,
			)
		}
	} else {
		folderActions = append(folderActions, dashboards.ActionFoldersRead)
		dashboardActions = append(dashboardActions, dashboards.ActionDashboardsRead)
		if needEdit {
			folderActions = append(folderActions, dashboards.ActionDashboardsCreate)
			dashboardActions = append(dashboardActions, dashboards.ActionDashboardsWrite)
		}
	}

	f := accessControlDashboardPermissionFilter{user: user, folderActions: folderActions, dashboardActions: dashboardActions, features: features,
		recursiveQueriesAreSupported: recursiveQueriesAreSupported,
	}

	f.buildClauses()

	return &f
}

// Where returns:
// - a where clause for filtering dashboards with expected permissions
// - an array with the query parameters
func (f *accessControlDashboardPermissionFilter) Where() (string, []interface{}) {
	return f.where.string, f.where.params
}

func (f *accessControlDashboardPermissionFilter) buildClauses() {
	if f.user == nil || f.user.Permissions == nil || f.user.Permissions[f.user.OrgID] == nil {
		f.where = clause{string: "(1 = 0)"}
		return
	}

	filter, params := accesscontrol.UserRolesFilter(f.user.OrgID, f.user.UserID, f.user.Teams, accesscontrol.GetOrgRoles(f.user))
	rolesFilter := " AND role_id IN(SELECT id FROM role INNER JOIN (" + filter + ") as all_role ON role.id = all_role.role_id) "
	var args []interface{}
	builder := strings.Builder{}
	builder.WriteRune('(')

	permSelector := strings.Builder{}
	var permSelectorArgs []interface{}

	// useSelfContainedPermissions is true if the user's permissions are stored and set from the JWT token
	// currently it's used for the extended JWT module (when the user is authenticated via a JWT token generated by Grafana)
	useSelfContainedPermissions := f.user.AuthenticatedBy == login.ExtendedJWTModule

	if len(f.dashboardActions) > 0 {
		toCheck := actionsToCheck(f.dashboardActions, f.user.Permissions[f.user.OrgID], dashWildcards, folderWildcards)

		if len(toCheck) > 0 {
			if !useSelfContainedPermissions {
				builder.WriteString("(dashboard.uid IN (SELECT substr(scope, 16) FROM permission WHERE scope LIKE 'dashboards:uid:%'")
				builder.WriteString(rolesFilter)
				args = append(args, params...)

				if len(toCheck) == 1 {
					builder.WriteString(" AND action = ?")
					args = append(args, toCheck[0])
				} else {
					builder.WriteString(" AND action IN (?" + strings.Repeat(", ?", len(toCheck)-1) + ") GROUP BY role_id, scope HAVING COUNT(action) = ?")
					args = append(args, toCheck...)
					args = append(args, len(toCheck))
				}
				builder.WriteString(") AND NOT dashboard.is_folder)")
			} else {
				actions := parseStringSliceFromInterfaceSlice(toCheck)

				args = getAllowedUIDs(actions, f.user, dashboards.ScopeDashboardsPrefix)

				// Only add the IN clause if we have any dashboards to check
				if len(args) > 0 {
					builder.WriteString("(dashboard.uid IN (?" + strings.Repeat(", ?", len(args)-1) + "")
					builder.WriteString(") AND NOT dashboard.is_folder)")
				} else {
					builder.WriteString("(1 = 0)")
				}
			}

			builder.WriteString(" OR ")

			if !useSelfContainedPermissions {
				permSelector.WriteString("(SELECT substr(scope, 13) FROM permission WHERE scope LIKE 'folders:uid:%' ")
				permSelector.WriteString(rolesFilter)
				permSelectorArgs = append(permSelectorArgs, params...)

				if len(toCheck) == 1 {
					permSelector.WriteString(" AND action = ?")
					permSelectorArgs = append(permSelectorArgs, toCheck[0])
				} else {
					permSelector.WriteString(" AND action IN (?" + strings.Repeat(", ?", len(toCheck)-1) + ") GROUP BY role_id, scope HAVING COUNT(action) = ?")
					permSelectorArgs = append(permSelectorArgs, toCheck...)
					permSelectorArgs = append(permSelectorArgs, len(toCheck))
				}
			} else {
				actions := parseStringSliceFromInterfaceSlice(toCheck)

				permSelectorArgs = getAllowedUIDs(actions, f.user, dashboards.ScopeFoldersPrefix)

				// Only add the IN clause if we have any folders to check
				if len(permSelectorArgs) > 0 {
					permSelector.WriteString("(?" + strings.Repeat(", ?", len(permSelectorArgs)-1) + "")
				} else {
					permSelector.WriteString("(")
				}
			}
			permSelector.WriteRune(')')

			switch f.features.IsEnabled(featuremgmt.FlagNestedFolders) {
			case true:
				switch f.recursiveQueriesAreSupported {
				case true:
					recQueryName := fmt.Sprintf("RecQry%d", len(f.recQueries))
					f.addRecQry(recQueryName, permSelector.String(), permSelectorArgs)
					builder.WriteString("(dashboard.folder_id IN (SELECT d.id FROM dashboard as d ")
					builder.WriteString(fmt.Sprintf("WHERE d.uid IN (SELECT uid FROM %s)", recQueryName))
				default:
					nestedFoldersSelectors, nestedFoldersArgs := nestedFoldersSelectors(permSelector.String(), permSelectorArgs, "folder_id", "id")
					builder.WriteRune('(')
					builder.WriteString(nestedFoldersSelectors)
					args = append(args, nestedFoldersArgs...)
				}
			default:
				builder.WriteString("(dashboard.folder_id IN (SELECT d.id FROM dashboard as d ")
				if len(permSelectorArgs) > 0 {
					builder.WriteString("WHERE d.uid IN ")
					builder.WriteString(permSelector.String())
					args = append(args, permSelectorArgs...)
				} else {
					builder.WriteString("WHERE 1 = 0")
				}
			}
			builder.WriteString(") AND NOT dashboard.is_folder)")
		} else {
			builder.WriteString("NOT dashboard.is_folder")
		}
	}

	// recycle and reuse
	permSelector.Reset()
	permSelectorArgs = permSelectorArgs[:0]

	if len(f.folderActions) > 0 {
		if len(f.dashboardActions) > 0 {
			builder.WriteString(" OR ")
		}

		toCheck := actionsToCheck(f.folderActions, f.user.Permissions[f.user.OrgID], folderWildcards)
		if len(toCheck) > 0 {
			if !useSelfContainedPermissions {
				permSelector.WriteString("(SELECT substr(scope, 13) FROM permission WHERE scope LIKE 'folders:uid:%'")
				permSelector.WriteString(rolesFilter)
				permSelectorArgs = append(permSelectorArgs, params...)
				if len(toCheck) == 1 {
					permSelector.WriteString(" AND action = ?")
					permSelectorArgs = append(permSelectorArgs, toCheck[0])
				} else {
					permSelector.WriteString(" AND action IN (?" + strings.Repeat(", ?", len(toCheck)-1) + ") GROUP BY role_id, scope HAVING COUNT(action) = ?")
					permSelectorArgs = append(permSelectorArgs, toCheck...)
					permSelectorArgs = append(permSelectorArgs, len(toCheck))
				}
			} else {
				actions := parseStringSliceFromInterfaceSlice(toCheck)

				permSelectorArgs = getAllowedUIDs(actions, f.user, dashboards.ScopeFoldersPrefix)

				if len(permSelectorArgs) > 0 {
					permSelector.WriteString("(?" + strings.Repeat(", ?", len(permSelectorArgs)-1) + "")
				} else {
					permSelector.WriteString("(")
				}
			}

			permSelector.WriteRune(')')

			switch f.features.IsEnabled(featuremgmt.FlagNestedFolders) {
			case true:
				switch f.recursiveQueriesAreSupported {
				case true:
					recQueryName := fmt.Sprintf("RecQry%d", len(f.recQueries))
					f.addRecQry(recQueryName, permSelector.String(), permSelectorArgs)
					builder.WriteString("(dashboard.uid IN ")
					builder.WriteString(fmt.Sprintf("(SELECT uid FROM %s)", recQueryName))
				default:
					nestedFoldersSelectors, nestedFoldersArgs := nestedFoldersSelectors(permSelector.String(), permSelectorArgs, "uid", "uid")
					builder.WriteRune('(')
					builder.WriteString(nestedFoldersSelectors)
					builder.WriteRune(')')
					args = append(args, nestedFoldersArgs...)
				}
			default:
				if len(permSelectorArgs) > 0 {
					builder.WriteString("(dashboard.uid IN ")
					builder.WriteString(permSelector.String())
					args = append(args, permSelectorArgs...)
				} else {
					builder.WriteString("(1 = 0")
				}
			}
			builder.WriteString(" AND dashboard.is_folder)")
		} else {
			builder.WriteString("dashboard.is_folder")
		}
	}

	builder.WriteRune(')')

	f.where = clause{string: builder.String(), params: args}
}

// With returns:
// - a with clause for fetching folders with inherited permissions if nested folders are enabled or an empty string
func (f *accessControlDashboardPermissionFilter) With() (string, []interface{}) {
	var sb bytes.Buffer
	var params []interface{}
	if len(f.recQueries) > 0 {
		sb.WriteString("WITH RECURSIVE ")
		sb.WriteString(f.recQueries[0].string)
		params = append(params, f.recQueries[0].params...)
		for _, r := range f.recQueries[1:] {
			sb.WriteRune(',')
			sb.WriteString(r.string)
			params = append(params, r.params...)
		}
	}
	return sb.String(), params
}

func (f *accessControlDashboardPermissionFilter) addRecQry(queryName string, whereUIDSelect string, whereParams []interface{}) {
	if f.recQueries == nil {
		f.recQueries = make([]clause, 0, maximumRecursiveQueries)
	}
	c := make([]interface{}, len(whereParams))
	copy(c, whereParams)
	f.recQueries = append(f.recQueries, clause{
		string: fmt.Sprintf(`%s AS (
			SELECT uid, parent_uid, org_id FROM folder WHERE uid IN %s
			UNION ALL SELECT f.uid, f.parent_uid, f.org_id FROM folder f INNER JOIN %s r ON f.parent_uid = r.uid and f.org_id = r.org_id
		)`, queryName, whereUIDSelect, queryName),
		params: c,
	})
}

func actionsToCheck(actions []string, permissions map[string][]string, wildcards ...accesscontrol.Wildcards) []interface{} {
	toCheck := make([]interface{}, 0, len(actions))

	for _, a := range actions {
		var hasWildcard bool

	outer:
		for _, scope := range permissions[a] {
			for _, w := range wildcards {
				if w.Contains(scope) {
					hasWildcard = true
					break outer
				}
			}
		}

		if !hasWildcard {
			toCheck = append(toCheck, a)
		}
	}
	return toCheck
}

func needToCheckAction(action string, permissions map[string][]string, wildcards ...accesscontrol.Wildcards) bool {
	if action == "" {
		return false
	}
	var hasWildcard bool

outer:
	for _, scope := range permissions[action] {
		for _, w := range wildcards {
			if w.Contains(scope) {
				hasWildcard = true
				break outer
			}
		}
	}

	return !hasWildcard
}

func nestedFoldersSelectors(permSelector string, permSelectorArgs []interface{}, leftTableCol string, rightTableCol string) (string, []interface{}) {
	wheres := make([]string, 0, folder.MaxNestedFolderDepth+1)
	args := make([]interface{}, 0, len(permSelectorArgs)*(folder.MaxNestedFolderDepth+1))

	joins := make([]string, 0, folder.MaxNestedFolderDepth+2)

	tmpl := "INNER JOIN folder %s ON %s.%s = %s.uid AND %s.org_id = %s.org_id "

	prev := "d"
	onCol := "uid"
	for i := 1; i <= folder.MaxNestedFolderDepth+2; i++ {
		t := fmt.Sprintf("f%d", i)
		s := fmt.Sprintf(tmpl, t, prev, onCol, t, prev, t)
		joins = append(joins, s)

		wheres = append(wheres, fmt.Sprintf("(dashboard.%s IN (SELECT d.%s FROM dashboard d %s WHERE %s.uid IN %s)", leftTableCol, rightTableCol, strings.Join(joins, " "), t, permSelector))
		args = append(args, permSelectorArgs...)

		prev = t
		onCol = "parent_uid"
	}

	return strings.Join(wheres, ") OR "), args
}

func parseStringSliceFromInterfaceSlice(slice []interface{}) []string {
	result := make([]string, 0, len(slice))
	for _, s := range slice {
		result = append(result, s.(string))
	}
	return result
}

func getAllowedUIDs(actions []string, user *user.SignedInUser, scopePrefix string) []interface{} {
	uidToActions := make(map[string]map[string]struct{})
	for _, action := range actions {
		for _, uidScope := range user.Permissions[user.OrgID][action] {
			if !strings.HasPrefix(uidScope, scopePrefix) {
				continue
			}
			uid := strings.TrimPrefix(uidScope, scopePrefix)
			if _, exists := uidToActions[uid]; !exists {
				uidToActions[uid] = make(map[string]struct{})
			}
			uidToActions[uid][action] = struct{}{}
		}
	}

	// args max capacity is the length of the different uids
	args := make([]interface{}, 0, len(uidToActions))
	for uid, assignedActions := range uidToActions {
		if len(assignedActions) == len(actions) {
			args = append(args, uid)
		}
	}
	return args
}<|MERGE_RESOLUTION|>--- conflicted
+++ resolved
@@ -219,77 +219,6 @@
 // maximum possible capacity for recursive queries array: one query for folder and one for dashboard actions
 const maximumRecursiveQueries = 2
 
-<<<<<<< HEAD
-// FIXME: Remove this, unused
-type DashboardPermissionFilter struct {
-	OrgRole         org.RoleType
-	Dialect         migrator.Dialect
-	UserId          int64
-	OrgId           int64
-	PermissionLevel dashboards.PermissionType
-}
-
-func (d DashboardPermissionFilter) Where() (string, []interface{}) {
-	if d.OrgRole == org.RoleAdmin {
-		return "", nil
-	}
-
-	okRoles := []interface{}{d.OrgRole}
-	if d.OrgRole == org.RoleEditor {
-		okRoles = append(okRoles, org.RoleViewer)
-	}
-
-	falseStr := d.Dialect.BooleanStr(false)
-
-	sql := `(
-		dashboard.id IN (
-			SELECT distinct DashboardId from (
-				SELECT d.id AS DashboardId
-					FROM dashboard AS d
-					LEFT JOIN dashboard_acl AS da ON
-						da.dashboard_id = d.id OR
-						da.dashboard_id = d.folder_id
-					WHERE
-						d.org_id = ? AND
-						da.permission >= ? AND
-						(
-							da.user_id = ? OR
-							da.team_id IN (SELECT team_id from team_member AS tm WHERE tm.user_id = ?) OR
-							da.role IN (?` + strings.Repeat(",?", len(okRoles)-1) + `)
-						)
-				UNION
-				SELECT d.id AS DashboardId
-					FROM dashboard AS d
-					LEFT JOIN dashboard AS folder on folder.id = d.folder_id
-					LEFT JOIN dashboard_acl AS da ON
-						(
-							-- include default permissions -->
-							da.org_id = -1 AND (
-							  (folder.id IS NOT NULL AND folder.has_acl = ` + falseStr + `) OR
-							  (folder.id IS NULL AND d.has_acl = ` + falseStr + `)
-							)
-						)
-					WHERE
-						d.org_id = ? AND
-						da.permission >= ? AND
-						(
-							da.user_id = ? OR
-							da.role IN (?` + strings.Repeat(",?", len(okRoles)-1) + `)
-						)
-			) AS a
-		)
-	)
-	`
-
-	params := []interface{}{d.OrgId, d.PermissionLevel, d.UserId, d.UserId}
-	params = append(params, okRoles...)
-	params = append(params, d.OrgId, d.PermissionLevel, d.UserId)
-	params = append(params, okRoles...)
-	return sql, params
-}
-
-=======
->>>>>>> 25c4292a
 type clause struct {
 	string
 	params []interface{}
