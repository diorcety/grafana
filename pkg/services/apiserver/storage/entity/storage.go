--- conflicted
+++ resolved
@@ -370,15 +370,9 @@
 		return apierrors.NewInternalError(err)
 	}
 
-	maxResourceVersion := int64(0)
-
 	for _, r := range rsp.Results {
 		res := s.newFunc()
 
-		if r.ResourceVersion > maxResourceVersion {
-			maxResourceVersion = r.ResourceVersion
-		}
-
 		err := entityToResource(r, res, s.codec)
 		if err != nil {
 			return apierrors.NewInternalError(err)
@@ -405,11 +399,7 @@
 		listAccessor.SetContinue(rsp.NextPageToken)
 	}
 
-<<<<<<< HEAD
-	listAccessor.SetResourceVersion(strconv.FormatInt(maxResourceVersion, 10))
-=======
 	listAccessor.SetResourceVersion(strconv.FormatInt(rsp.ResourceVersion, 10))
->>>>>>> 3f2820a5
 
 	return nil
 }
