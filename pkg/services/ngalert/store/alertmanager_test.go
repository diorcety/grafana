package store

import (
	"context"
	"crypto/md5"
	"fmt"
	"sort"
	"testing"
	"time"

	"github.com/stretchr/testify/require"

	"github.com/grafana/grafana/pkg/infra/db"
	"github.com/grafana/grafana/pkg/infra/log"
	"github.com/grafana/grafana/pkg/services/ngalert/models"
)

func TestIntegrationAlertmanagerStore(t *testing.T) {
	if testing.Short() {
		t.Skip("skipping integration test")
	}
	sqlStore := db.InitTestDB(t)
	store := &DBstore{
		SQLStore: sqlStore,
		Logger:   log.NewNopLogger(),
	}

	t.Run("GetLatestAlertmanagerConfiguration for org that doesn't exist returns error", func(t *testing.T) {
		_, _ = setupConfig(t, "my-config", store)
		req := &models.GetLatestAlertmanagerConfigurationQuery{
			OrgID: 1234,
		}

		config, err := store.GetLatestAlertmanagerConfiguration(context.Background(), req)

		require.ErrorIs(t, err, ErrNoAlertmanagerConfiguration)
		require.Nil(t, config)
	})

	t.Run("GetLatestAlertmanagerConfiguration return the right config", func(t *testing.T) {
		_, configMD5 := setupConfig(t, "my-config", store)
		req := &models.GetLatestAlertmanagerConfigurationQuery{
			OrgID: 1,
		}

		config, err := store.GetLatestAlertmanagerConfiguration(context.Background(), req)

		require.NoError(t, err)
		require.NotNil(t, config)
		require.Equal(t, "my-config", config.AlertmanagerConfiguration)
		require.Equal(t, configMD5, config.ConfigurationHash)
	})

	t.Run("GetLatestAlertmanagerConfiguration after saving multiple times should return the latest config", func(t *testing.T) {
		_, _ = setupConfig(t, "my-config1", store)
		_, _ = setupConfig(t, "my-config2", store)
		_, configMD5 := setupConfig(t, "my-config3", store)
		req := &models.GetLatestAlertmanagerConfigurationQuery{
			OrgID: 1,
		}

		config, err := store.GetLatestAlertmanagerConfiguration(context.Background(), req)

		require.NoError(t, err)
		require.NotNil(t, config)
		require.Equal(t, "my-config3", config.AlertmanagerConfiguration)
		require.Equal(t, configMD5, config.ConfigurationHash)
	})

	t.Run("GetAllLatestAlertmanagerConfiguration gets latest config for all orgs", func(t *testing.T) {
		_, _ = setupConfigInOrg(t, "my-config1", 1, store)
		_, _ = setupConfigInOrg(t, "my-config2", 1, store)
		_, _ = setupConfigInOrg(t, "my-config3", 1, store)
		_, _ = setupConfigInOrg(t, "my-config1", 2, store)
		_, _ = setupConfigInOrg(t, "my-config1", 3, store)

		res, err := store.GetAllLatestAlertmanagerConfiguration(context.Background())

		require.NoError(t, err)
		require.Len(t, res, 3)
		sort.Slice(res, func(i, j int) bool {
			return res[i].OrgID < res[j].OrgID
		})
		require.Equal(t, int64(1), res[0].OrgID)
		require.Equal(t, int64(2), res[1].OrgID)
		require.Equal(t, int64(3), res[2].OrgID)
		require.Equal(t, "my-config3", res[0].AlertmanagerConfiguration)
		require.Equal(t, "my-config1", res[1].AlertmanagerConfiguration)
		require.Equal(t, "my-config1", res[2].AlertmanagerConfiguration)
	})

	t.Run("SaveAlertmanagerConfigurationWithCallback calls callback", func(t *testing.T) {
		called := false
		callback := func() error { called = true; return nil }
		cmd := buildSaveConfigCmd(t, "my-config", 1)

		err := store.SaveAlertmanagerConfigurationWithCallback(context.Background(), &cmd, callback)

		require.NoError(t, err)
		require.True(t, called)
	})

	t.Run("SaveAlertmanagerConfigurationWithCallback rolls back if callback returns error", func(t *testing.T) {
		_, _ = setupConfigInOrg(t, "my-config", 1, store)
		callback := func() error { return fmt.Errorf("callback failed") }
		cmd := buildSaveConfigCmd(t, "my-config-changed", 1)

		err := store.SaveAlertmanagerConfigurationWithCallback(context.Background(), &cmd, callback)

		require.ErrorContains(t, err, "callback failed")
		// Assert that we rolled back the transaction.
		get := &models.GetLatestAlertmanagerConfigurationQuery{OrgID: 1}
		config, err := store.GetLatestAlertmanagerConfiguration(context.Background(), get)
		require.NoError(t, err)
		require.Equal(t, config.AlertmanagerConfiguration, "my-config")
	})

	t.Run("UpdateAlertmanagerConfiguration returns error if existing config does not exist", func(t *testing.T) {
		cmd := buildSaveConfigCmd(t, "my-config", 1234)
		cmd.FetchedConfigurationHash = fmt.Sprintf("%x", md5.Sum([]byte("my-config")))
		err := store.UpdateAlertmanagerConfiguration(context.Background(), &cmd)

		require.ErrorIs(t, err, ErrVersionLockedObjectNotFound)
	})
}

func TestIntegrationAlertmanagerHash(t *testing.T) {
	if testing.Short() {
		t.Skip("skipping integration test")
	}
	sqlStore := db.InitTestDB(t)
	store := &DBstore{
		SQLStore: sqlStore,
		Logger:   log.NewNopLogger(),
	}

	t.Run("When passing the right hash the config should be updated", func(t *testing.T) {
		_, configMD5 := setupConfig(t, "my-config", store)
		req := &models.GetLatestAlertmanagerConfigurationQuery{
			OrgID: 1,
		}
		config, err := store.GetLatestAlertmanagerConfiguration(context.Background(), req)
		require.NoError(t, err)
		require.Equal(t, configMD5, config.ConfigurationHash)
		newConfig, newConfigMD5 := "my-config-new", fmt.Sprintf("%x", md5.Sum([]byte("my-config-new")))
		err = store.UpdateAlertmanagerConfiguration(context.Background(), &models.SaveAlertmanagerConfigurationCmd{
			AlertmanagerConfiguration: newConfig,
			FetchedConfigurationHash:  configMD5,
			ConfigurationVersion:      "v1",
			Default:                   false,
			OrgID:                     1,
		})
		require.NoError(t, err)
		config, err = store.GetLatestAlertmanagerConfiguration(context.Background(), req)
		require.NoError(t, err)
		require.Equal(t, newConfig, config.AlertmanagerConfiguration)
		require.Equal(t, newConfigMD5, config.ConfigurationHash)
	})

	t.Run("When passing the wrong hash the update should error", func(t *testing.T) {
		config, configMD5 := setupConfig(t, "my-config", store)
		req := &models.GetLatestAlertmanagerConfigurationQuery{
			OrgID: 1,
		}
		amConfig, err := store.GetLatestAlertmanagerConfiguration(context.Background(), req)
		require.NoError(t, err)
		require.Equal(t, configMD5, amConfig.ConfigurationHash)
		err = store.UpdateAlertmanagerConfiguration(context.Background(), &models.SaveAlertmanagerConfigurationCmd{
			AlertmanagerConfiguration: config,
			FetchedConfigurationHash:  "the-wrong-hash",
			ConfigurationVersion:      "v1",
			Default:                   false,
			OrgID:                     1,
		})
		require.Error(t, err)
		require.EqualError(t, ErrVersionLockedObjectNotFound, err.Error())
	})
}

func TestIntegrationAlertmanagerConfigCleanup(t *testing.T) {
	if testing.Short() {
		t.Skip("skipping integration test")
	}
	sqlStore := db.InitTestDB(t)
	store := &DBstore{
		SQLStore: sqlStore,
		Logger:   log.NewNopLogger(),
	}
	t.Run("when calling the cleanup with fewer records than the limit all records should stay", func(t *testing.T) {
		var orgID int64 = 3
		oldestConfig, _ := setupConfig(t, "oldest-record", store)
		err := store.SaveAlertmanagerConfiguration(context.Background(), &models.SaveAlertmanagerConfigurationCmd{
			AlertmanagerConfiguration: oldestConfig,
			ConfigurationVersion:      "v1",
			Default:                   false,
			OrgID:                     orgID,
		})
		require.NoError(t, err)

		olderConfig, _ := setupConfig(t, "older-record", store)
		err = store.SaveAlertmanagerConfiguration(context.Background(), &models.SaveAlertmanagerConfigurationCmd{
			AlertmanagerConfiguration: olderConfig,
			ConfigurationVersion:      "v1",
			Default:                   false,
			OrgID:                     orgID,
		})
		require.NoError(t, err)

		config, _ := setupConfig(t, "newest-record", store)
		err = store.SaveAlertmanagerConfiguration(context.Background(), &models.SaveAlertmanagerConfigurationCmd{
			AlertmanagerConfiguration: config,
			ConfigurationVersion:      "v1",
			Default:                   false,
			OrgID:                     orgID,
		})
		require.NoError(t, err)

		rowsAffected, err := store.deleteOldConfigurations(context.Background(), orgID, 100)
		require.Equal(t, int64(0), rowsAffected)
		require.NoError(t, err)

		req := &models.GetLatestAlertmanagerConfigurationQuery{
			OrgID: orgID,
		}
		amConfig, err := store.GetLatestAlertmanagerConfiguration(context.Background(), req)
		require.NoError(t, err)
		require.Equal(t, "newest-record", amConfig.AlertmanagerConfiguration)
	})
	t.Run("when calling the cleanup only the oldest records surpassing the limit should be deleted", func(t *testing.T) {
		var orgID int64 = 2
		oldestConfig, _ := setupConfig(t, "oldest-record", store)
		err := store.SaveAlertmanagerConfiguration(context.Background(), &models.SaveAlertmanagerConfigurationCmd{
			AlertmanagerConfiguration: oldestConfig,
			ConfigurationVersion:      "v1",
			Default:                   false,
			OrgID:                     orgID,
		})
		require.NoError(t, err)

		olderConfig, _ := setupConfig(t, "older-record", store)
		err = store.SaveAlertmanagerConfiguration(context.Background(), &models.SaveAlertmanagerConfigurationCmd{
			AlertmanagerConfiguration: olderConfig,
			ConfigurationVersion:      "v1",
			Default:                   false,
			OrgID:                     orgID,
		})
		require.NoError(t, err)

		config, _ := setupConfig(t, "newest-record", store)
		err = store.SaveAlertmanagerConfiguration(context.Background(), &models.SaveAlertmanagerConfigurationCmd{
			AlertmanagerConfiguration: config,
			ConfigurationVersion:      "v1",
			Default:                   false,
			OrgID:                     orgID,
		})
		require.NoError(t, err)

		rowsAffacted, err := store.deleteOldConfigurations(context.Background(), orgID, 1)
		require.Equal(t, int64(2), rowsAffacted)
		require.NoError(t, err)

		req := &models.GetLatestAlertmanagerConfigurationQuery{
			OrgID: orgID,
		}
		amConfig, err := store.GetLatestAlertmanagerConfiguration(context.Background(), req)
		require.NoError(t, err)
		require.Equal(t, "newest-record", amConfig.AlertmanagerConfiguration)
	})
	t.Run("limit set to 0 should fail", func(t *testing.T) {
		_, err := store.deleteOldConfigurations(context.Background(), 1, 0)
		require.Error(t, err)
	})
	t.Run("limit set to negative should fail", func(t *testing.T) {
		_, err := store.deleteOldConfigurations(context.Background(), 1, -1)
		require.Error(t, err)
	})
}

func TestIntegrationGetAppliedConfigurations(t *testing.T) {
	if testing.Short() {
		t.Skip("skipping integration test")
	}
	sqlStore := db.InitTestDB(t)
	store := &DBstore{
		SQLStore: sqlStore,
		Logger:   log.NewNopLogger(),
	}

	t.Run("no configurations = empty slice", func(tt *testing.T) {
		configs, err := store.GetAppliedConfigurations(context.Background(), 10, 10)
		require.NoError(tt, err)
		require.NotNil(tt, configs)
		require.Len(tt, configs, 0)
	})

	t.Run("saved configurations marked as applied should be returned", func(tt *testing.T) {
		ctx := context.Background()
		var org int64 = 1
		limit := 10
		unmarkedConfig, _ := setupConfig(t, "unmarked", store)

		// Save four configurations for the same org.
		for i := 0; i < 4; i++ {
			config, _ := setupConfig(t, fmt.Sprintf("test-%d", i+1), store)
			cmd := &models.SaveAlertmanagerConfigurationCmd{
				AlertmanagerConfiguration: config,
				ConfigurationVersion:      "v1",
				Default:                   false,
				OrgID:                     org,
				LastApplied:               time.Now().UTC().Unix(),
			}

			// Don't mark the third config, that way we have 2 marked, 1 unmarked, 1 marked.
			if i == 2 {
				cmd.LastApplied = 0
				cmd.AlertmanagerConfiguration = unmarkedConfig
			}

			err := store.SaveAlertmanagerConfiguration(ctx, cmd)
			require.NoError(tt, err)
		}

		// Save some configs for other orgs.
		for i := 0; i < 4; i++ {
			config, _ := setupConfig(t, fmt.Sprintf("test-%d", i+1), store)
			cmd := &models.SaveAlertmanagerConfigurationCmd{
				AlertmanagerConfiguration: config,
				ConfigurationVersion:      "v1",
				Default:                   false,
				OrgID:                     int64(i) + org + 1, // This way we avoid saving more configs for the same org.
				LastApplied:               time.Now().UTC().Unix(),
			}

			err := store.SaveAlertmanagerConfiguration(ctx, cmd)
			require.NoError(tt, err)
		}

		configs, err := store.GetAppliedConfigurations(ctx, org, limit)
		require.NoError(tt, err)
		require.Len(tt, configs, 3)

		var lastID int64
		for _, config := range configs {
			// Check that the returned configurations are the ones that we're expecting.
			require.NotEqual(tt, config.AlertConfiguration.AlertmanagerConfiguration, unmarkedConfig)

			// Configs should only belong to the queried org.
			require.Equal(tt, org, config.OrgID)

			// LastApplied must not be zero.
			require.NotZero(tt, config.LastApplied)

			// Configs should be returned in descending order (id).
			if lastID != 0 {
				require.LessOrEqual(tt, config.AlertConfiguration.ID, lastID)
			}
			lastID = config.AlertConfiguration.ID
		}
	})
}

func TestIntegrationMarkConfigurationAsApplied(t *testing.T) {
	if testing.Short() {
		t.Skip("skipping integration test")
	}
	sqlStore := db.InitTestDB(t)
	store := &DBstore{
		SQLStore: sqlStore,
		Logger:   log.NewNopLogger(),
	}

	t.Run("attempting to mark a non existent config as applied shouldn't fail", func(tt *testing.T) {
		cmd := models.MarkConfigurationAsAppliedCmd{
			OrgID:             10,
			ConfigurationHash: "test",
		}
		err := store.MarkConfigurationAsApplied(context.Background(), &cmd)
		require.NoError(tt, err)
	})

	t.Run("marking an existent config should succeed", func(tt *testing.T) {
		const orgID = 1
		limit := 10
		ctx := context.Background()

		config, _ := setupConfig(t, "test", store)
		err := store.SaveAlertmanagerConfiguration(ctx, &models.SaveAlertmanagerConfigurationCmd{
			AlertmanagerConfiguration: config,
			ConfigurationVersion:      "v1",
			Default:                   false,
			OrgID:                     orgID,
		})
		require.NoError(tt, err)

		// Config should be saved but not marked as applied yet.
<<<<<<< HEAD
		configs, err := store.GetAppliedConfigurations(ctx, orgID, limit)
=======
		appliedCfgsQuery := models.GetAppliedConfigurationsQuery{
			OrgID: orgID,
		}
		configs, err := store.GetAppliedConfigurations(ctx, &appliedCfgsQuery)
>>>>>>> 0aee7338
		require.NoError(tt, err)
		require.Len(tt, configs, 0)

		query := models.GetLatestAlertmanagerConfigurationQuery{
			OrgID: orgID,
		}
		amConfig, err := store.GetLatestAlertmanagerConfiguration(ctx, &query)
		require.NoError(tt, err)

		cmd := models.MarkConfigurationAsAppliedCmd{
			OrgID:             orgID,
			ConfigurationHash: amConfig.ConfigurationHash,
		}
		err = store.MarkConfigurationAsApplied(ctx, &cmd)
		require.NoError(tt, err)

		// Config should now be saved and marked as successfully applied.
<<<<<<< HEAD
		configs, err = store.GetAppliedConfigurations(ctx, orgID, limit)
=======
		appliedCfgsQuery = models.GetAppliedConfigurationsQuery{
			OrgID: orgID,
		}
		configs, err = store.GetAppliedConfigurations(ctx, &appliedCfgsQuery)
>>>>>>> 0aee7338
		require.NoError(tt, err)
		require.Len(tt, configs, 1)
	})
}

func setupConfig(t *testing.T, config string, store *DBstore) (string, string) {
	t.Helper()
	return setupConfigInOrg(t, config, 1, store)
}

func setupConfigInOrg(t *testing.T, config string, org int64, store *DBstore) (string, string) {
	t.Helper()
	config, configMD5 := config, fmt.Sprintf("%x", md5.Sum([]byte(config)))
	cmd := buildSaveConfigCmd(t, config, org)
	err := store.SaveAlertmanagerConfiguration(context.Background(), &cmd)
	require.NoError(t, err)
	return config, configMD5
}

func buildSaveConfigCmd(t *testing.T, config string, org int64) models.SaveAlertmanagerConfigurationCmd {
	t.Helper()
	return models.SaveAlertmanagerConfigurationCmd{
		AlertmanagerConfiguration: config,
		ConfigurationVersion:      "v1",
		Default:                   false,
		OrgID:                     org,
	}
}<|MERGE_RESOLUTION|>--- conflicted
+++ resolved
@@ -393,14 +393,7 @@
 		require.NoError(tt, err)
 
 		// Config should be saved but not marked as applied yet.
-<<<<<<< HEAD
 		configs, err := store.GetAppliedConfigurations(ctx, orgID, limit)
-=======
-		appliedCfgsQuery := models.GetAppliedConfigurationsQuery{
-			OrgID: orgID,
-		}
-		configs, err := store.GetAppliedConfigurations(ctx, &appliedCfgsQuery)
->>>>>>> 0aee7338
 		require.NoError(tt, err)
 		require.Len(tt, configs, 0)
 
@@ -418,14 +411,7 @@
 		require.NoError(tt, err)
 
 		// Config should now be saved and marked as successfully applied.
-<<<<<<< HEAD
 		configs, err = store.GetAppliedConfigurations(ctx, orgID, limit)
-=======
-		appliedCfgsQuery = models.GetAppliedConfigurationsQuery{
-			OrgID: orgID,
-		}
-		configs, err = store.GetAppliedConfigurations(ctx, &appliedCfgsQuery)
->>>>>>> 0aee7338
 		require.NoError(tt, err)
 		require.Len(tt, configs, 1)
 	})
