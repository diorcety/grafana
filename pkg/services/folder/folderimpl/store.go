package folderimpl

import (
	"context"

	"github.com/grafana/grafana/pkg/services/folder"
)

// store is the interface which a folder store must implement.
type store interface {
	// Create creates a folder and returns the newly-created folder.
	Create(ctx context.Context, cmd folder.CreateFolderCommand) (*folder.Folder, error)

	// Delete deletes a folder from the folder store.
	Delete(ctx context.Context, uid string, orgID int64) error

	// Update updates the given folder's UID, Title, and Description (update mode).
	// If the NewParentUID field is not nil, it updates also the parent UID (move mode).
	// If it's a non empty string, it moves the folder under the folder with the specific UID
	// otherwise, it moves the folder under the root folder (parent_uid column is set to NULL).
	Update(ctx context.Context, cmd folder.UpdateFolderCommand) (*folder.Folder, error)

	// Get returns a folder.
	Get(ctx context.Context, cmd folder.GetFolderQuery) (*folder.Folder, error)

	// GetParents returns an ordered list of parent folder of the given folder.
	GetParents(ctx context.Context, cmd folder.GetParentsQuery) ([]*folder.Folder, error)

	// GetChildren returns the set of immediate children folders (depth=1) of the
	// given folder.
	GetChildren(ctx context.Context, cmd folder.GetChildrenQuery) ([]*folder.Folder, error)

	// GetHeight returns the height of the folder tree. When parentUID is set, the function would
	// verify in the meanwhile that parentUID is not present in the subtree of the folder with the given UID.
	GetHeight(ctx context.Context, foldrUID string, orgID int64, parentUID *string) (int, error)

	// GetFolders returns folders with given uids
<<<<<<< HEAD
	GetFolders(ctx context.Context, q *folder.GetFoldersQuery) ([]*folder.Folder, error)
=======
	GetFolders(ctx context.Context, orgID int64, uids []string) ([]*folder.Folder, error)
>>>>>>> 95f5bab3
}<|MERGE_RESOLUTION|>--- conflicted
+++ resolved
@@ -35,9 +35,5 @@
 	GetHeight(ctx context.Context, foldrUID string, orgID int64, parentUID *string) (int, error)
 
 	// GetFolders returns folders with given uids
-<<<<<<< HEAD
-	GetFolders(ctx context.Context, q *folder.GetFoldersQuery) ([]*folder.Folder, error)
-=======
 	GetFolders(ctx context.Context, orgID int64, uids []string) ([]*folder.Folder, error)
->>>>>>> 95f5bab3
 }