--- conflicted
+++ resolved
@@ -308,11 +308,7 @@
 	return res, nil
 }
 
-<<<<<<< HEAD
-func metricCheckHealth(ctx context.Context, dsInfo types.DatasourceInfo) (message string, defaultSubscription string, status backend.HealthStatus) {
-=======
-func metricCheckHealth(dsInfo types.DatasourceInfo, logger log.Logger) (message string, defaultSubscription string, status backend.HealthStatus) {
->>>>>>> 83ea51f2
+func metricCheckHealth(ctx context.Context, dsInfo types.DatasourceInfo, logger log.Logger) (message string, defaultSubscription string, status backend.HealthStatus) {
 	defaultSubscription = dsInfo.Settings.SubscriptionId
 	metricsRes, err := queryMetricHealth(ctx, dsInfo)
 	if err != nil {
@@ -435,11 +431,7 @@
 
 	status := backend.HealthStatusOk
 
-<<<<<<< HEAD
-	metricsLog, defaultSubscription, metricsStatus := metricCheckHealth(ctx, dsInfo)
-=======
-	metricsLog, defaultSubscription, metricsStatus := metricCheckHealth(dsInfo, s.logger)
->>>>>>> 83ea51f2
+	metricsLog, defaultSubscription, metricsStatus := metricCheckHealth(ctx, dsInfo, s.logger)
 	if metricsStatus != backend.HealthStatusOk {
 		status = metricsStatus
 	}
