--- conflicted
+++ resolved
@@ -71,13 +71,7 @@
 
 Gradient color is generated based on the hue of the line color.
 
-<<<<<<< HEAD
-{{< docs/shared "visualizations/legend-mode.md" >}}
-=======
-{{< docs/shared lookup="visualizations/tooltip-mode.md" source="grafana" version="<GRAFANA VERSION>" >}}
-
 {{< docs/shared lookup="visualizations/legend-mode.md" source="grafana" version="<GRAFANA VERSION>" >}}
->>>>>>> aaef8d3b
 
 ### Legend calculations
 
